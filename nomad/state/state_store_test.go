package state

import (
	"context"
	"fmt"
	"os"
	"reflect"
	"sort"
	"strings"
	"testing"
	"time"

	memdb "github.com/hashicorp/go-memdb"
	"github.com/hashicorp/nomad/helper"
	"github.com/hashicorp/nomad/nomad/mock"
	"github.com/hashicorp/nomad/nomad/structs"
	"github.com/stretchr/testify/assert"
)

func testStateStore(t *testing.T) *StateStore {
	state, err := NewStateStore(os.Stderr)
	if err != nil {
		t.Fatalf("err: %v", err)
	}
	if state == nil {
		t.Fatalf("missing state")
	}
	return state
}

func TestStateStore_Blocking_Error(t *testing.T) {
	expected := fmt.Errorf("test error")
	errFn := func(memdb.WatchSet, *StateStore) (interface{}, uint64, error) {
		return nil, 0, expected
	}

	state := testStateStore(t)
	_, idx, err := state.BlockingQuery(errFn, 10, context.Background())
	assert.EqualError(t, err, expected.Error())
	assert.Zero(t, idx)
}

func TestStateStore_Blocking_Timeout(t *testing.T) {
	noopFn := func(memdb.WatchSet, *StateStore) (interface{}, uint64, error) {
		return nil, 5, nil
	}

	state := testStateStore(t)
	timeout := time.Now().Add(10 * time.Millisecond)
	deadlineCtx, cancel := context.WithDeadline(context.Background(), timeout)
	defer cancel()

	_, idx, err := state.BlockingQuery(noopFn, 10, deadlineCtx)
	assert.EqualError(t, err, context.DeadlineExceeded.Error())
	assert.EqualValues(t, 5, idx)
	assert.WithinDuration(t, timeout, time.Now(), 5*time.Millisecond)
}

func TestStateStore_Blocking_MinQuery(t *testing.T) {
	job := mock.Job()
	count := 0
	queryFn := func(ws memdb.WatchSet, s *StateStore) (interface{}, uint64, error) {
		_, err := s.JobByID(ws, job.ID)
		if err != nil {
			return nil, 0, err
		}

		count++
		if count == 1 {
			return false, 5, nil
		} else if count > 2 {
			return false, 20, fmt.Errorf("called too many times")
		}

		return true, 11, nil
	}

	state := testStateStore(t)
	timeout := time.Now().Add(10 * time.Millisecond)
	deadlineCtx, cancel := context.WithDeadline(context.Background(), timeout)
	defer cancel()

	time.AfterFunc(5*time.Millisecond, func() {
		state.UpsertJob(11, job)
	})

	resp, idx, err := state.BlockingQuery(queryFn, 10, deadlineCtx)
	assert.Nil(t, err)
	assert.Equal(t, 2, count)
	assert.EqualValues(t, 11, idx)
	assert.True(t, resp.(bool))
}

// This test checks that:
// 1) The job is denormalized
// 2) Allocations are created
func TestStateStore_UpsertPlanResults_AllocationsCreated_Denormalized(t *testing.T) {
	state := testStateStore(t)
	alloc := mock.Alloc()
	job := alloc.Job
	alloc.Job = nil

	if err := state.UpsertJob(999, job); err != nil {
		t.Fatalf("err: %v", err)
	}

	// Create a plan result
	res := structs.ApplyPlanResultsRequest{
		AllocUpdateRequest: structs.AllocUpdateRequest{
			Alloc: []*structs.Allocation{alloc},
			Job:   job,
		},
	}

	err := state.UpsertPlanResults(1000, &res)
	if err != nil {
		t.Fatalf("err: %v", err)
	}

	ws := memdb.NewWatchSet()
	out, err := state.AllocByID(ws, alloc.ID)
	if err != nil {
		t.Fatalf("err: %v", err)
	}

	if !reflect.DeepEqual(alloc, out) {
		t.Fatalf("bad: %#v %#v", alloc, out)
	}

	index, err := state.Index("allocs")
	if err != nil {
		t.Fatalf("err: %v", err)
	}
	if index != 1000 {
		t.Fatalf("bad: %d", index)
	}

	if watchFired(ws) {
		t.Fatalf("bad")
	}
}

// This test checks that the deployment is created and allocations count towards
// the deployment
func TestStateStore_UpsertPlanResults_Deployment(t *testing.T) {
	state := testStateStore(t)
	alloc := mock.Alloc()
	alloc2 := mock.Alloc()
	job := alloc.Job
	alloc.Job = nil
	alloc2.Job = nil

	d := mock.Deployment()
	alloc.DeploymentID = d.ID
	alloc2.DeploymentID = d.ID

	if err := state.UpsertJob(999, job); err != nil {
		t.Fatalf("err: %v", err)
	}

	// Create a plan result
	res := structs.ApplyPlanResultsRequest{
		AllocUpdateRequest: structs.AllocUpdateRequest{
			Alloc: []*structs.Allocation{alloc, alloc2},
			Job:   job,
		},
		Deployment: d,
	}

	err := state.UpsertPlanResults(1000, &res)
	if err != nil {
		t.Fatalf("err: %v", err)
	}

	ws := memdb.NewWatchSet()
	out, err := state.AllocByID(ws, alloc.ID)
	if err != nil {
		t.Fatalf("err: %v", err)
	}

	if !reflect.DeepEqual(alloc, out) {
		t.Fatalf("bad: %#v %#v", alloc, out)
	}

	dout, err := state.DeploymentByID(ws, d.ID)
	if err != nil {
		t.Fatalf("err: %v", err)
	}

	if dout == nil {
		t.Fatalf("bad: nil deployment")
	}

	tg, ok := dout.TaskGroups[alloc.TaskGroup]
	if !ok {
		t.Fatalf("bad: nil deployment state")
	}
	if tg == nil || tg.PlacedAllocs != 2 {
		t.Fatalf("bad: %v", dout)
	}

	if watchFired(ws) {
		t.Fatalf("bad")
	}

	// Update the allocs to be part of a new deployment
	d2 := d.Copy()
	d2.ID = structs.GenerateUUID()

	allocNew := alloc.Copy()
	allocNew.DeploymentID = d2.ID
	allocNew2 := alloc2.Copy()
	allocNew2.DeploymentID = d2.ID

	// Create another plan
	res = structs.ApplyPlanResultsRequest{
		AllocUpdateRequest: structs.AllocUpdateRequest{
			Alloc: []*structs.Allocation{allocNew, allocNew2},
			Job:   job,
		},
		Deployment: d2,
	}

	err = state.UpsertPlanResults(1001, &res)
	if err != nil {
		t.Fatalf("err: %v", err)
	}

	dout, err = state.DeploymentByID(ws, d2.ID)
	if err != nil {
		t.Fatalf("err: %v", err)
	}

	if dout == nil {
		t.Fatalf("bad: nil deployment")
	}

	tg, ok = dout.TaskGroups[alloc.TaskGroup]
	if !ok {
		t.Fatalf("bad: nil deployment state")
	}
	if tg == nil || tg.PlacedAllocs != 2 {
		t.Fatalf("bad: %v", dout)
	}
}

// This test checks that deployment updates are applied correctly
func TestStateStore_UpsertPlanResults_DeploymentUpdates(t *testing.T) {
	state := testStateStore(t)

	// Create a job that applies to all
	job := mock.Job()
	if err := state.UpsertJob(998, job); err != nil {
		t.Fatalf("err: %v", err)
	}

	// Create a deployment that we will update its status
	doutstanding := mock.Deployment()
	doutstanding.JobID = job.ID

	if err := state.UpsertDeployment(1000, doutstanding); err != nil {
		t.Fatalf("err: %v", err)
	}

	alloc := mock.Alloc()
	alloc.Job = nil

	dnew := mock.Deployment()
	dnew.JobID = job.ID
	alloc.DeploymentID = dnew.ID

	// Update the old deployment
	update := &structs.DeploymentStatusUpdate{
		DeploymentID:      doutstanding.ID,
		Status:            "foo",
		StatusDescription: "bar",
	}

	// Create a plan result
	res := structs.ApplyPlanResultsRequest{
		AllocUpdateRequest: structs.AllocUpdateRequest{
			Alloc: []*structs.Allocation{alloc},
			Job:   job,
		},
		Deployment:        dnew,
		DeploymentUpdates: []*structs.DeploymentStatusUpdate{update},
	}

	err := state.UpsertPlanResults(1000, &res)
	if err != nil {
		t.Fatalf("err: %v", err)
	}

	ws := memdb.NewWatchSet()

	// Check the deployments are correctly updated.
	dout, err := state.DeploymentByID(ws, dnew.ID)
	if err != nil {
		t.Fatalf("err: %v", err)
	}

	if dout == nil {
		t.Fatalf("bad: nil deployment")
	}

	tg, ok := dout.TaskGroups[alloc.TaskGroup]
	if !ok {
		t.Fatalf("bad: nil deployment state")
	}
	if tg == nil || tg.PlacedAllocs != 1 {
		t.Fatalf("bad: %v", dout)
	}

	doutstandingout, err := state.DeploymentByID(ws, doutstanding.ID)
	if err != nil || doutstandingout == nil {
		t.Fatalf("bad: %v %v", err, doutstandingout)
	}
	if doutstandingout.Status != update.Status || doutstandingout.StatusDescription != update.StatusDescription || doutstandingout.ModifyIndex != 1000 {
		t.Fatalf("bad: %v", doutstandingout)
	}

	if watchFired(ws) {
		t.Fatalf("bad")
	}
}

func TestStateStore_UpsertDeployment(t *testing.T) {
	state := testStateStore(t)
	deployment := mock.Deployment()

	// Create a watchset so we can test that upsert fires the watch
	ws := memdb.NewWatchSet()
	_, err := state.DeploymentsByJobID(ws, deployment.ID)
	if err != nil {
		t.Fatalf("bad: %v", err)
	}

	err = state.UpsertDeployment(1000, deployment)
	if err != nil {
		t.Fatalf("err: %v", err)
	}
	if !watchFired(ws) {
		t.Fatalf("bad")
	}

	ws = memdb.NewWatchSet()
	out, err := state.DeploymentByID(ws, deployment.ID)
	if err != nil {
		t.Fatalf("err: %v", err)
	}

	if !reflect.DeepEqual(deployment, out) {
		t.Fatalf("bad: %#v %#v", deployment, out)
	}

	index, err := state.Index("deployment")
	if err != nil {
		t.Fatalf("err: %v", err)
	}
	if index != 1000 {
		t.Fatalf("bad: %d", index)
	}

	if watchFired(ws) {
		t.Fatalf("bad")
	}
}

func TestStateStore_DeleteDeployment(t *testing.T) {
	state := testStateStore(t)
	d1 := mock.Deployment()
	d2 := mock.Deployment()

	err := state.UpsertDeployment(1000, d1)
	if err != nil {
		t.Fatalf("err: %v", err)
	}
	if err := state.UpsertDeployment(1001, d2); err != nil {
		t.Fatalf("err: %v", err)
	}

	// Create a watchset so we can test that delete fires the watch
	ws := memdb.NewWatchSet()
	if _, err := state.DeploymentByID(ws, d1.ID); err != nil {
		t.Fatalf("bad: %v", err)
	}

	err = state.DeleteDeployment(1002, []string{d1.ID, d2.ID})
	if err != nil {
		t.Fatalf("err: %v", err)
	}

	if !watchFired(ws) {
		t.Fatalf("bad")
	}

	ws = memdb.NewWatchSet()
	out, err := state.DeploymentByID(ws, d1.ID)
	if err != nil {
		t.Fatalf("err: %v", err)
	}

	if out != nil {
		t.Fatalf("bad: %#v %#v", d1, out)
	}

	index, err := state.Index("deployment")
	if err != nil {
		t.Fatalf("err: %v", err)
	}
	if index != 1002 {
		t.Fatalf("bad: %d", index)
	}

	if watchFired(ws) {
		t.Fatalf("bad")
	}
}

func TestStateStore_Deployments(t *testing.T) {
	state := testStateStore(t)
	var deployments []*structs.Deployment

	for i := 0; i < 10; i++ {
		deployment := mock.Deployment()
		deployments = append(deployments, deployment)

		err := state.UpsertDeployment(1000+uint64(i), deployment)
		if err != nil {
			t.Fatalf("err: %v", err)
		}
	}

	ws := memdb.NewWatchSet()
	iter, err := state.Deployments(ws)
	if err != nil {
		t.Fatalf("err: %v", err)
	}

	var out []*structs.Deployment
	for {
		raw := iter.Next()
		if raw == nil {
			break
		}
		out = append(out, raw.(*structs.Deployment))
	}

	lessThan := func(i, j int) bool {
		return deployments[i].ID < deployments[j].ID
	}
	sort.Slice(deployments, lessThan)
	sort.Slice(out, lessThan)

	if !reflect.DeepEqual(deployments, out) {
		t.Fatalf("bad: %#v %#v", deployments, out)
	}

	if watchFired(ws) {
		t.Fatalf("bad")
	}
}

func TestStateStore_DeploymentsByIDPrefix(t *testing.T) {
	state := testStateStore(t)
	deploy := mock.Deployment()

	deploy.ID = "11111111-662e-d0ab-d1c9-3e434af7bdb4"
	err := state.UpsertDeployment(1000, deploy)
	if err != nil {
		t.Fatalf("err: %v", err)
	}

	// Create a watchset so we can test that getters don't cause it to fire
	ws := memdb.NewWatchSet()
	iter, err := state.DeploymentsByIDPrefix(ws, deploy.ID)
	if err != nil {
		t.Fatalf("err: %v", err)
	}

	gatherDeploys := func(iter memdb.ResultIterator) []*structs.Deployment {
		var deploys []*structs.Deployment
		for {
			raw := iter.Next()
			if raw == nil {
				break
			}
			deploy := raw.(*structs.Deployment)
			deploys = append(deploys, deploy)
		}
		return deploys
	}

	deploys := gatherDeploys(iter)
	if len(deploys) != 1 {
		t.Fatalf("err: %v", err)
	}

	if watchFired(ws) {
		t.Fatalf("bad")
	}

	iter, err = state.DeploymentsByIDPrefix(ws, "11")
	if err != nil {
		t.Fatalf("err: %v", err)
	}

	deploys = gatherDeploys(iter)
	if len(deploys) != 1 {
		t.Fatalf("err: %v", err)
	}

	deploy = mock.Deployment()
	deploy.ID = "11222222-662e-d0ab-d1c9-3e434af7bdb4"
	err = state.UpsertDeployment(1001, deploy)
	if err != nil {
		t.Fatalf("err: %v", err)
	}

	if !watchFired(ws) {
		t.Fatalf("bad")
	}

	ws = memdb.NewWatchSet()
	iter, err = state.DeploymentsByIDPrefix(ws, "11")
	if err != nil {
		t.Fatalf("err: %v", err)
	}

	deploys = gatherDeploys(iter)
	if len(deploys) != 2 {
		t.Fatalf("err: %v", err)
	}

	iter, err = state.DeploymentsByIDPrefix(ws, "1111")
	if err != nil {
		t.Fatalf("err: %v", err)
	}

	deploys = gatherDeploys(iter)
	if len(deploys) != 1 {
		t.Fatalf("err: %v", err)
	}

	if watchFired(ws) {
		t.Fatalf("bad")
	}
}

func TestStateStore_UpsertNode_Node(t *testing.T) {
	state := testStateStore(t)
	node := mock.Node()

	// Create a watchset so we can test that upsert fires the watch
	ws := memdb.NewWatchSet()
	_, err := state.NodeByID(ws, node.ID)
	if err != nil {
		t.Fatalf("bad: %v", err)
	}

	err = state.UpsertNode(1000, node)
	if err != nil {
		t.Fatalf("err: %v", err)
	}
	if !watchFired(ws) {
		t.Fatalf("bad")
	}

	ws = memdb.NewWatchSet()
	out, err := state.NodeByID(ws, node.ID)
	if err != nil {
		t.Fatalf("err: %v", err)
	}

	if !reflect.DeepEqual(node, out) {
		t.Fatalf("bad: %#v %#v", node, out)
	}

	index, err := state.Index("nodes")
	if err != nil {
		t.Fatalf("err: %v", err)
	}
	if index != 1000 {
		t.Fatalf("bad: %d", index)
	}

	if watchFired(ws) {
		t.Fatalf("bad")
	}
}

func TestStateStore_DeleteNode_Node(t *testing.T) {
	state := testStateStore(t)
	node := mock.Node()

	err := state.UpsertNode(1000, node)
	if err != nil {
		t.Fatalf("err: %v", err)
	}

	// Create a watchset so we can test that delete fires the watch
	ws := memdb.NewWatchSet()
	if _, err := state.NodeByID(ws, node.ID); err != nil {
		t.Fatalf("bad: %v", err)
	}

	err = state.DeleteNode(1001, node.ID)
	if err != nil {
		t.Fatalf("err: %v", err)
	}

	if !watchFired(ws) {
		t.Fatalf("bad")
	}

	ws = memdb.NewWatchSet()
	out, err := state.NodeByID(ws, node.ID)
	if err != nil {
		t.Fatalf("err: %v", err)
	}

	if out != nil {
		t.Fatalf("bad: %#v %#v", node, out)
	}

	index, err := state.Index("nodes")
	if err != nil {
		t.Fatalf("err: %v", err)
	}
	if index != 1001 {
		t.Fatalf("bad: %d", index)
	}

	if watchFired(ws) {
		t.Fatalf("bad")
	}
}

func TestStateStore_UpdateNodeStatus_Node(t *testing.T) {
	state := testStateStore(t)
	node := mock.Node()

	err := state.UpsertNode(800, node)
	if err != nil {
		t.Fatalf("err: %v", err)
	}

	// Create a watchset so we can test that update node status fires the watch
	ws := memdb.NewWatchSet()
	if _, err := state.NodeByID(ws, node.ID); err != nil {
		t.Fatalf("bad: %v", err)
	}

	err = state.UpdateNodeStatus(801, node.ID, structs.NodeStatusReady)
	if err != nil {
		t.Fatalf("err: %v", err)
	}

	if !watchFired(ws) {
		t.Fatalf("bad")
	}

	ws = memdb.NewWatchSet()
	out, err := state.NodeByID(ws, node.ID)
	if err != nil {
		t.Fatalf("err: %v", err)
	}

	if out.Status != structs.NodeStatusReady {
		t.Fatalf("bad: %#v", out)
	}
	if out.ModifyIndex != 801 {
		t.Fatalf("bad: %#v", out)
	}

	index, err := state.Index("nodes")
	if err != nil {
		t.Fatalf("err: %v", err)
	}
	if index != 801 {
		t.Fatalf("bad: %d", index)
	}

	if watchFired(ws) {
		t.Fatalf("bad")
	}
}

func TestStateStore_UpdateNodeDrain_Node(t *testing.T) {
	state := testStateStore(t)
	node := mock.Node()

	err := state.UpsertNode(1000, node)
	if err != nil {
		t.Fatalf("err: %v", err)
	}

	// Create a watchset so we can test that update node drain fires the watch
	ws := memdb.NewWatchSet()
	if _, err := state.NodeByID(ws, node.ID); err != nil {
		t.Fatalf("bad: %v", err)
	}

	err = state.UpdateNodeDrain(1001, node.ID, true)
	if err != nil {
		t.Fatalf("err: %v", err)
	}

	if !watchFired(ws) {
		t.Fatalf("bad")
	}

	ws = memdb.NewWatchSet()
	out, err := state.NodeByID(ws, node.ID)
	if err != nil {
		t.Fatalf("err: %v", err)
	}

	if !out.Drain {
		t.Fatalf("bad: %#v", out)
	}
	if out.ModifyIndex != 1001 {
		t.Fatalf("bad: %#v", out)
	}

	index, err := state.Index("nodes")
	if err != nil {
		t.Fatalf("err: %v", err)
	}
	if index != 1001 {
		t.Fatalf("bad: %d", index)
	}

	if watchFired(ws) {
		t.Fatalf("bad")
	}
}

func TestStateStore_Nodes(t *testing.T) {
	state := testStateStore(t)
	var nodes []*structs.Node

	for i := 0; i < 10; i++ {
		node := mock.Node()
		nodes = append(nodes, node)

		err := state.UpsertNode(1000+uint64(i), node)
		if err != nil {
			t.Fatalf("err: %v", err)
		}
	}

	// Create a watchset so we can test that getters don't cause it to fire
	ws := memdb.NewWatchSet()
	iter, err := state.Nodes(ws)
	if err != nil {
		t.Fatalf("bad: %v", err)
	}

	var out []*structs.Node
	for {
		raw := iter.Next()
		if raw == nil {
			break
		}
		out = append(out, raw.(*structs.Node))
	}

	sort.Sort(NodeIDSort(nodes))
	sort.Sort(NodeIDSort(out))

	if !reflect.DeepEqual(nodes, out) {
		t.Fatalf("bad: %#v %#v", nodes, out)
	}

	if watchFired(ws) {
		t.Fatalf("bad")
	}
}

func TestStateStore_NodesByIDPrefix(t *testing.T) {
	state := testStateStore(t)
	node := mock.Node()

	node.ID = "11111111-662e-d0ab-d1c9-3e434af7bdb4"
	err := state.UpsertNode(1000, node)
	if err != nil {
		t.Fatalf("err: %v", err)
	}

	// Create a watchset so we can test that getters don't cause it to fire
	ws := memdb.NewWatchSet()
	iter, err := state.NodesByIDPrefix(ws, node.ID)
	if err != nil {
		t.Fatalf("err: %v", err)
	}

	gatherNodes := func(iter memdb.ResultIterator) []*structs.Node {
		var nodes []*structs.Node
		for {
			raw := iter.Next()
			if raw == nil {
				break
			}
			node := raw.(*structs.Node)
			nodes = append(nodes, node)
		}
		return nodes
	}

	nodes := gatherNodes(iter)
	if len(nodes) != 1 {
		t.Fatalf("err: %v", err)
	}

	if watchFired(ws) {
		t.Fatalf("bad")
	}

	iter, err = state.NodesByIDPrefix(ws, "11")
	if err != nil {
		t.Fatalf("err: %v", err)
	}

	nodes = gatherNodes(iter)
	if len(nodes) != 1 {
		t.Fatalf("err: %v", err)
	}

	node = mock.Node()
	node.ID = "11222222-662e-d0ab-d1c9-3e434af7bdb4"
	err = state.UpsertNode(1001, node)
	if err != nil {
		t.Fatalf("err: %v", err)
	}

	if !watchFired(ws) {
		t.Fatalf("bad")
	}

	ws = memdb.NewWatchSet()
	iter, err = state.NodesByIDPrefix(ws, "11")
	if err != nil {
		t.Fatalf("err: %v", err)
	}

	nodes = gatherNodes(iter)
	if len(nodes) != 2 {
		t.Fatalf("err: %v", err)
	}

	iter, err = state.NodesByIDPrefix(ws, "1111")
	if err != nil {
		t.Fatalf("err: %v", err)
	}

	nodes = gatherNodes(iter)
	if len(nodes) != 1 {
		t.Fatalf("err: %v", err)
	}

	if watchFired(ws) {
		t.Fatalf("bad")
	}
}

func TestStateStore_RestoreNode(t *testing.T) {
	state := testStateStore(t)
	node := mock.Node()

	restore, err := state.Restore()
	if err != nil {
		t.Fatalf("err: %v", err)
	}

	err = restore.NodeRestore(node)
	if err != nil {
		t.Fatalf("err: %v", err)
	}
	restore.Commit()

	ws := memdb.NewWatchSet()
	out, err := state.NodeByID(ws, node.ID)
	if err != nil {
		t.Fatalf("err: %v", err)
	}

	if !reflect.DeepEqual(out, node) {
		t.Fatalf("Bad: %#v %#v", out, node)
	}
}

func TestStateStore_UpsertJob_Job(t *testing.T) {
	state := testStateStore(t)
	job := mock.Job()

	// Create a watchset so we can test that upsert fires the watch
	ws := memdb.NewWatchSet()
	_, err := state.JobByID(ws, job.ID)
	if err != nil {
		t.Fatalf("bad: %v", err)
	}

	if err := state.UpsertJob(1000, job); err != nil {
		t.Fatalf("err: %v", err)
	}
	if !watchFired(ws) {
		t.Fatalf("bad")
	}

	ws = memdb.NewWatchSet()
	out, err := state.JobByID(ws, job.ID)
	if err != nil {
		t.Fatalf("err: %v", err)
	}

	if !reflect.DeepEqual(job, out) {
		t.Fatalf("bad: %#v %#v", job, out)
	}

	index, err := state.Index("jobs")
	if err != nil {
		t.Fatalf("err: %v", err)
	}
	if index != 1000 {
		t.Fatalf("bad: %d", index)
	}

	summary, err := state.JobSummaryByID(ws, job.ID)
	if err != nil {
		t.Fatalf("err: %v", err)
	}
	if summary == nil {
		t.Fatalf("nil summary")
	}
	if summary.JobID != job.ID {
		t.Fatalf("bad summary id: %v", summary.JobID)
	}
	_, ok := summary.Summary["web"]
	if !ok {
		t.Fatalf("nil summary for task group")
	}
	if watchFired(ws) {
		t.Fatalf("bad")
	}

	// Check the job versions
	allVersions, err := state.JobVersionsByID(ws, job.ID)
	if err != nil {
		t.Fatalf("err: %v", err)
	}
	if len(allVersions) != 1 {
		t.Fatalf("got %d; want 1", len(allVersions))
	}

	if a := allVersions[0]; a.ID != job.ID || a.Version != 0 {
		t.Fatalf("bad: %v", a)
	}

	// Test the looking up the job by version returns the same results
	vout, err := state.JobByIDAndVersion(ws, job.ID, 0)
	if err != nil {
		t.Fatalf("err: %v", err)
	}

	if !reflect.DeepEqual(out, vout) {
		t.Fatalf("bad: %#v %#v", out, vout)
	}
}

func TestStateStore_UpdateUpsertJob_Job(t *testing.T) {
	state := testStateStore(t)
	job := mock.Job()

	// Create a watchset so we can test that upsert fires the watch
	ws := memdb.NewWatchSet()
	_, err := state.JobByID(ws, job.ID)
	if err != nil {
		t.Fatalf("bad: %v", err)
	}

	if err := state.UpsertJob(1000, job); err != nil {
		t.Fatalf("err: %v", err)
	}

	job2 := mock.Job()
	job2.ID = job.ID
	job2.AllAtOnce = true
	err = state.UpsertJob(1001, job2)
	if err != nil {
		t.Fatalf("err: %v", err)
	}

	if !watchFired(ws) {
		t.Fatalf("bad")
	}

	ws = memdb.NewWatchSet()
	out, err := state.JobByID(ws, job.ID)
	if err != nil {
		t.Fatalf("err: %v", err)
	}

	if !reflect.DeepEqual(job2, out) {
		t.Fatalf("bad: %#v %#v", job2, out)
	}

	if out.CreateIndex != 1000 {
		t.Fatalf("bad: %#v", out)
	}
	if out.ModifyIndex != 1001 {
		t.Fatalf("bad: %#v", out)
	}
	if out.Version != 1 {
		t.Fatalf("bad: %#v", out)
	}

	index, err := state.Index("jobs")
	if err != nil {
		t.Fatalf("err: %v", err)
	}
	if index != 1001 {
		t.Fatalf("bad: %d", index)
	}

	// Test the looking up the job by version returns the same results
	vout, err := state.JobByIDAndVersion(ws, job.ID, 1)
	if err != nil {
		t.Fatalf("err: %v", err)
	}

	if !reflect.DeepEqual(out, vout) {
		t.Fatalf("bad: %#v %#v", out, vout)
	}

	// Test that the job summary remains the same if the job is updated but
	// count remains same
	summary, err := state.JobSummaryByID(ws, job.ID)
	if err != nil {
		t.Fatalf("err: %v", err)
	}
	if summary == nil {
		t.Fatalf("nil summary")
	}
	if summary.JobID != job.ID {
		t.Fatalf("bad summary id: %v", summary.JobID)
	}
	_, ok := summary.Summary["web"]
	if !ok {
		t.Fatalf("nil summary for task group")
	}

	// Check the job versions
	allVersions, err := state.JobVersionsByID(ws, job.ID)
	if err != nil {
		t.Fatalf("err: %v", err)
	}
	if len(allVersions) != 2 {
		t.Fatalf("got %d; want 1", len(allVersions))
	}

	if a := allVersions[0]; a.ID != job.ID || a.Version != 1 || !a.AllAtOnce {
		t.Fatalf("bad: %+v", a)
	}
	if a := allVersions[1]; a.ID != job.ID || a.Version != 0 || a.AllAtOnce {
		t.Fatalf("bad: %+v", a)
	}

	if watchFired(ws) {
		t.Fatalf("bad")
	}
}

func TestStateStore_UpdateUpsertJob_PeriodicJob(t *testing.T) {
	state := testStateStore(t)
	job := mock.PeriodicJob()

	// Create a watchset so we can test that upsert fires the watch
	ws := memdb.NewWatchSet()
	_, err := state.JobByID(ws, job.ID)
	if err != nil {
		t.Fatalf("bad: %v", err)
	}

	if err := state.UpsertJob(1000, job); err != nil {
		t.Fatalf("err: %v", err)
	}

	// Create a child and an evaluation
	job2 := job.Copy()
	job2.Periodic = nil
	job2.ID = fmt.Sprintf("%v/%s-1490635020", job.ID, structs.PeriodicLaunchSuffix)
	err = state.UpsertJob(1001, job2)
	if err != nil {
		t.Fatalf("err: %v", err)
	}

	eval := mock.Eval()
	eval.JobID = job2.ID
	err = state.UpsertEvals(1002, []*structs.Evaluation{eval})
	if err != nil {
		t.Fatalf("err: %v", err)
	}

	job3 := job.Copy()
	job3.TaskGroups[0].Tasks[0].Name = "new name"
	err = state.UpsertJob(1003, job3)
	if err != nil {
		t.Fatalf("err: %v", err)
	}

	if !watchFired(ws) {
		t.Fatalf("bad")
	}

	ws = memdb.NewWatchSet()
	out, err := state.JobByID(ws, job.ID)
	if err != nil {
		t.Fatalf("err: %v", err)
	}

	if s, e := out.Status, structs.JobStatusRunning; s != e {
		t.Fatalf("got status %v; want %v", s, e)
	}

}

// This test ensures that UpsertJob creates the EphemeralDisk is a job doesn't have
// one and clear out the task's disk resource asks
// COMPAT 0.4.1 -> 0.5
func TestStateStore_UpsertJob_NoEphemeralDisk(t *testing.T) {
	state := testStateStore(t)
	job := mock.Job()

	// Set the EphemeralDisk to nil and set the tasks's DiskMB to 150
	job.TaskGroups[0].EphemeralDisk = nil
	job.TaskGroups[0].Tasks[0].Resources.DiskMB = 150

	err := state.UpsertJob(1000, job)
	if err != nil {
		t.Fatalf("err: %v", err)
	}

	ws := memdb.NewWatchSet()
	out, err := state.JobByID(ws, job.ID)
	if err != nil {
		t.Fatalf("err: %v", err)
	}

	// Expect the state store to create the EphemeralDisk and clear out Tasks's
	// DiskMB
	expected := job.Copy()
	expected.TaskGroups[0].EphemeralDisk = &structs.EphemeralDisk{
		SizeMB: 150,
	}
	expected.TaskGroups[0].Tasks[0].Resources.DiskMB = 0

	if !reflect.DeepEqual(expected, out) {
		t.Fatalf("bad: %#v %#v", expected, out)
	}
}

// Upsert a job that is the child of a parent job and ensures its summary gets
// updated.
func TestStateStore_UpsertJob_ChildJob(t *testing.T) {
	state := testStateStore(t)

	// Create a watchset so we can test that upsert fires the watch
	parent := mock.Job()
	ws := memdb.NewWatchSet()
	_, err := state.JobByID(ws, parent.ID)
	if err != nil {
		t.Fatalf("bad: %v", err)
	}

	if err := state.UpsertJob(1000, parent); err != nil {
		t.Fatalf("err: %v", err)
	}

	child := mock.Job()
	child.ParentID = parent.ID
	if err := state.UpsertJob(1001, child); err != nil {
		t.Fatalf("err: %v", err)
	}

	summary, err := state.JobSummaryByID(ws, parent.ID)
	if err != nil {
		t.Fatalf("err: %v", err)
	}
	if summary == nil {
		t.Fatalf("nil summary")
	}
	if summary.JobID != parent.ID {
		t.Fatalf("bad summary id: %v", parent.ID)
	}
	if summary.Children == nil {
		t.Fatalf("nil children summary")
	}
	if summary.Children.Pending != 1 || summary.Children.Running != 0 || summary.Children.Dead != 0 {
		t.Fatalf("bad children summary: %v", summary.Children)
	}
	if !watchFired(ws) {
		t.Fatalf("bad")
	}
}

func TestStateStore_UpdateUpsertJob_JobVersion(t *testing.T) {
	state := testStateStore(t)

	// Create a job and mark it as stable
	job := mock.Job()
	job.Stable = true
	job.Priority = 0

	// Create a watchset so we can test that upsert fires the watch
	ws := memdb.NewWatchSet()
	_, err := state.JobVersionsByID(ws, job.ID)
	if err != nil {
		t.Fatalf("bad: %v", err)
	}

	if err := state.UpsertJob(1000, job); err != nil {
		t.Fatalf("err: %v", err)
	}

	if !watchFired(ws) {
		t.Fatalf("bad")
	}

	var finalJob *structs.Job
	for i := 1; i < 20; i++ {
		finalJob = mock.Job()
		finalJob.ID = job.ID
		finalJob.Priority = i
		err = state.UpsertJob(uint64(1000+i), finalJob)
		if err != nil {
			t.Fatalf("err: %v", err)
		}
	}

	ws = memdb.NewWatchSet()
	out, err := state.JobByID(ws, job.ID)
	if err != nil {
		t.Fatalf("err: %v", err)
	}

	if !reflect.DeepEqual(finalJob, out) {
		t.Fatalf("bad: %#v %#v", finalJob, out)
	}

	if out.CreateIndex != 1000 {
		t.Fatalf("bad: %#v", out)
	}
	if out.ModifyIndex != 1019 {
		t.Fatalf("bad: %#v", out)
	}
	if out.Version != 19 {
		t.Fatalf("bad: %#v", out)
	}

	index, err := state.Index("job_version")
	if err != nil {
		t.Fatalf("err: %v", err)
	}
	if index != 1019 {
		t.Fatalf("bad: %d", index)
	}

	// Check the job versions
	allVersions, err := state.JobVersionsByID(ws, job.ID)
	if err != nil {
		t.Fatalf("err: %v", err)
	}
	if len(allVersions) != structs.JobTrackedVersions {
		t.Fatalf("got %d; want 1", len(allVersions))
	}

	if a := allVersions[0]; a.ID != job.ID || a.Version != 19 || a.Priority != 19 {
		t.Fatalf("bad: %+v", a)
	}
	if a := allVersions[1]; a.ID != job.ID || a.Version != 18 || a.Priority != 18 {
		t.Fatalf("bad: %+v", a)
	}

	// Ensure we didn't delete the stable job
	if a := allVersions[structs.JobTrackedVersions-1]; a.ID != job.ID ||
		a.Version != 0 || a.Priority != 0 || !a.Stable {
		t.Fatalf("bad: %+v", a)
	}

	if watchFired(ws) {
		t.Fatalf("bad")
	}
}

func TestStateStore_DeleteJob_Job(t *testing.T) {
	state := testStateStore(t)
	job := mock.Job()

	err := state.UpsertJob(1000, job)
	if err != nil {
		t.Fatalf("err: %v", err)
	}

	// Create a watchset so we can test that delete fires the watch
	ws := memdb.NewWatchSet()
	if _, err := state.JobByID(ws, job.ID); err != nil {
		t.Fatalf("bad: %v", err)
	}

	err = state.DeleteJob(1001, job.ID)
	if err != nil {
		t.Fatalf("err: %v", err)
	}

	if !watchFired(ws) {
		t.Fatalf("bad")
	}

	ws = memdb.NewWatchSet()
	out, err := state.JobByID(ws, job.ID)
	if err != nil {
		t.Fatalf("err: %v", err)
	}

	if out != nil {
		t.Fatalf("bad: %#v %#v", job, out)
	}

	index, err := state.Index("jobs")
	if err != nil {
		t.Fatalf("err: %v", err)
	}
	if index != 1001 {
		t.Fatalf("bad: %d", index)
	}

	summary, err := state.JobSummaryByID(ws, job.ID)
	if err != nil {
		t.Fatalf("err: %v", err)
	}
	if summary != nil {
		t.Fatalf("expected summary to be nil, but got: %v", summary)
	}

	index, err = state.Index("job_summary")
	if err != nil {
		t.Fatalf("err: %v", err)
	}
	if index != 1001 {
		t.Fatalf("bad: %d", index)
	}

	versions, err := state.JobVersionsByID(ws, job.ID)
	if err != nil {
		t.Fatalf("err: %v", err)
	}
	if len(versions) != 0 {
		t.Fatalf("expected no job versions")
	}

	index, err = state.Index("job_summary")
	if err != nil {
		t.Fatalf("err: %v", err)
	}
	if index != 1001 {
		t.Fatalf("bad: %d", index)
	}

	if watchFired(ws) {
		t.Fatalf("bad")
	}
}

func TestStateStore_DeleteJob_MultipleVersions(t *testing.T) {
	state := testStateStore(t)
	assert := assert.New(t)

	// Create a job and mark it as stable
	job := mock.Job()
	job.Stable = true
	job.Priority = 0

	// Create a watchset so we can test that upsert fires the watch
	ws := memdb.NewWatchSet()
	_, err := state.JobVersionsByID(ws, job.ID)
	assert.Nil(err)
	assert.Nil(state.UpsertJob(1000, job))
	assert.True(watchFired(ws))

	var finalJob *structs.Job
	for i := 1; i < 20; i++ {
		finalJob = mock.Job()
		finalJob.ID = job.ID
		finalJob.Priority = i
		assert.Nil(state.UpsertJob(uint64(1000+i), finalJob))
	}

	assert.Nil(state.DeleteJob(1001, job.ID))
	assert.True(watchFired(ws))

	ws = memdb.NewWatchSet()
	out, err := state.JobByID(ws, job.ID)
	assert.Nil(err)
	assert.Nil(out)

	index, err := state.Index("jobs")
	assert.Nil(err)
	assert.EqualValues(1001, index)

	summary, err := state.JobSummaryByID(ws, job.ID)
	assert.Nil(err)
	assert.Nil(summary)

	index, err = state.Index("job_summary")
	assert.Nil(err)
	assert.EqualValues(1001, index)

	versions, err := state.JobVersionsByID(ws, job.ID)
	assert.Nil(err)
	assert.Len(versions, 0)

	index, err = state.Index("job_summary")
	assert.Nil(err)
	assert.EqualValues(1001, index)

	assert.False(watchFired(ws))
}

func TestStateStore_DeleteJob_ChildJob(t *testing.T) {
	state := testStateStore(t)

	parent := mock.Job()
	if err := state.UpsertJob(998, parent); err != nil {
		t.Fatalf("err: %v", err)
	}

	child := mock.Job()
	child.ParentID = parent.ID

	if err := state.UpsertJob(999, child); err != nil {
		t.Fatalf("err: %v", err)
	}

	// Create a watchset so we can test that delete fires the watch
	ws := memdb.NewWatchSet()
	if _, err := state.JobSummaryByID(ws, parent.ID); err != nil {
		t.Fatalf("bad: %v", err)
	}

	err := state.DeleteJob(1001, child.ID)
	if err != nil {
		t.Fatalf("err: %v", err)
	}
	if !watchFired(ws) {
		t.Fatalf("bad")
	}

	ws = memdb.NewWatchSet()
	summary, err := state.JobSummaryByID(ws, parent.ID)
	if err != nil {
		t.Fatalf("err: %v", err)
	}
	if summary == nil {
		t.Fatalf("nil summary")
	}
	if summary.JobID != parent.ID {
		t.Fatalf("bad summary id: %v", parent.ID)
	}
	if summary.Children == nil {
		t.Fatalf("nil children summary")
	}
	if summary.Children.Pending != 0 || summary.Children.Running != 0 || summary.Children.Dead != 1 {
		t.Fatalf("bad children summary: %v", summary.Children)
	}
	if watchFired(ws) {
		t.Fatalf("bad")
	}
}

func TestStateStore_Jobs(t *testing.T) {
	state := testStateStore(t)
	var jobs []*structs.Job

	for i := 0; i < 10; i++ {
		job := mock.Job()
		jobs = append(jobs, job)

		err := state.UpsertJob(1000+uint64(i), job)
		if err != nil {
			t.Fatalf("err: %v", err)
		}
	}

	ws := memdb.NewWatchSet()
	iter, err := state.Jobs(ws)
	if err != nil {
		t.Fatalf("err: %v", err)
	}

	var out []*structs.Job
	for {
		raw := iter.Next()
		if raw == nil {
			break
		}
		out = append(out, raw.(*structs.Job))
	}

	sort.Sort(JobIDSort(jobs))
	sort.Sort(JobIDSort(out))

	if !reflect.DeepEqual(jobs, out) {
		t.Fatalf("bad: %#v %#v", jobs, out)
	}
	if watchFired(ws) {
		t.Fatalf("bad")
	}
}

func TestStateStore_JobVersions(t *testing.T) {
	state := testStateStore(t)
	var jobs []*structs.Job

	for i := 0; i < 10; i++ {
		job := mock.Job()
		jobs = append(jobs, job)

		err := state.UpsertJob(1000+uint64(i), job)
		if err != nil {
			t.Fatalf("err: %v", err)
		}
	}

	ws := memdb.NewWatchSet()
	iter, err := state.JobVersions(ws)
	if err != nil {
		t.Fatalf("err: %v", err)
	}

	var out []*structs.Job
	for {
		raw := iter.Next()
		if raw == nil {
			break
		}
		out = append(out, raw.(*structs.Job))
	}

	sort.Sort(JobIDSort(jobs))
	sort.Sort(JobIDSort(out))

	if !reflect.DeepEqual(jobs, out) {
		t.Fatalf("bad: %#v %#v", jobs, out)
	}
	if watchFired(ws) {
		t.Fatalf("bad")
	}
}

func TestStateStore_JobsByIDPrefix(t *testing.T) {
	state := testStateStore(t)
	job := mock.Job()

	job.ID = "redis"
	err := state.UpsertJob(1000, job)
	if err != nil {
		t.Fatalf("err: %v", err)
	}

	ws := memdb.NewWatchSet()
	iter, err := state.JobsByIDPrefix(ws, job.ID)
	if err != nil {
		t.Fatalf("err: %v", err)
	}

	gatherJobs := func(iter memdb.ResultIterator) []*structs.Job {
		var jobs []*structs.Job
		for {
			raw := iter.Next()
			if raw == nil {
				break
			}
			jobs = append(jobs, raw.(*structs.Job))
		}
		return jobs
	}

	jobs := gatherJobs(iter)
	if len(jobs) != 1 {
		t.Fatalf("err: %v", err)
	}

	iter, err = state.JobsByIDPrefix(ws, "re")
	if err != nil {
		t.Fatalf("err: %v", err)
	}

	jobs = gatherJobs(iter)
	if len(jobs) != 1 {
		t.Fatalf("err: %v", err)
	}
	if watchFired(ws) {
		t.Fatalf("bad")
	}

	job = mock.Job()
	job.ID = "riak"
	err = state.UpsertJob(1001, job)
	if err != nil {
		t.Fatalf("err: %v", err)
	}

	if !watchFired(ws) {
		t.Fatalf("bad")
	}

	ws = memdb.NewWatchSet()
	iter, err = state.JobsByIDPrefix(ws, "r")
	if err != nil {
		t.Fatalf("err: %v", err)
	}

	jobs = gatherJobs(iter)
	if len(jobs) != 2 {
		t.Fatalf("err: %v", err)
	}

	iter, err = state.JobsByIDPrefix(ws, "ri")
	if err != nil {
		t.Fatalf("err: %v", err)
	}

	jobs = gatherJobs(iter)
	if len(jobs) != 1 {
		t.Fatalf("err: %v", err)
	}
	if watchFired(ws) {
		t.Fatalf("bad")
	}
}

func TestStateStore_JobsByPeriodic(t *testing.T) {
	state := testStateStore(t)
	var periodic, nonPeriodic []*structs.Job

	for i := 0; i < 10; i++ {
		job := mock.Job()
		nonPeriodic = append(nonPeriodic, job)

		err := state.UpsertJob(1000+uint64(i), job)
		if err != nil {
			t.Fatalf("err: %v", err)
		}
	}

	for i := 0; i < 10; i++ {
		job := mock.PeriodicJob()
		periodic = append(periodic, job)

		err := state.UpsertJob(2000+uint64(i), job)
		if err != nil {
			t.Fatalf("err: %v", err)
		}
	}

	ws := memdb.NewWatchSet()
	iter, err := state.JobsByPeriodic(ws, true)
	if err != nil {
		t.Fatalf("err: %v", err)
	}

	var outPeriodic []*structs.Job
	for {
		raw := iter.Next()
		if raw == nil {
			break
		}
		outPeriodic = append(outPeriodic, raw.(*structs.Job))
	}

	iter, err = state.JobsByPeriodic(ws, false)
	if err != nil {
		t.Fatalf("err: %v", err)
	}

	var outNonPeriodic []*structs.Job
	for {
		raw := iter.Next()
		if raw == nil {
			break
		}
		outNonPeriodic = append(outNonPeriodic, raw.(*structs.Job))
	}

	sort.Sort(JobIDSort(periodic))
	sort.Sort(JobIDSort(nonPeriodic))
	sort.Sort(JobIDSort(outPeriodic))
	sort.Sort(JobIDSort(outNonPeriodic))

	if !reflect.DeepEqual(periodic, outPeriodic) {
		t.Fatalf("bad: %#v %#v", periodic, outPeriodic)
	}

	if !reflect.DeepEqual(nonPeriodic, outNonPeriodic) {
		t.Fatalf("bad: %#v %#v", nonPeriodic, outNonPeriodic)
	}
	if watchFired(ws) {
		t.Fatalf("bad")
	}
}

func TestStateStore_JobsByScheduler(t *testing.T) {
	state := testStateStore(t)
	var serviceJobs []*structs.Job
	var sysJobs []*structs.Job

	for i := 0; i < 10; i++ {
		job := mock.Job()
		serviceJobs = append(serviceJobs, job)

		err := state.UpsertJob(1000+uint64(i), job)
		if err != nil {
			t.Fatalf("err: %v", err)
		}
	}

	for i := 0; i < 10; i++ {
		job := mock.SystemJob()
		job.Status = structs.JobStatusRunning
		sysJobs = append(sysJobs, job)

		err := state.UpsertJob(2000+uint64(i), job)
		if err != nil {
			t.Fatalf("err: %v", err)
		}
	}

	ws := memdb.NewWatchSet()
	iter, err := state.JobsByScheduler(ws, "service")
	if err != nil {
		t.Fatalf("err: %v", err)
	}

	var outService []*structs.Job
	for {
		raw := iter.Next()
		if raw == nil {
			break
		}
		outService = append(outService, raw.(*structs.Job))
	}

	iter, err = state.JobsByScheduler(ws, "system")
	if err != nil {
		t.Fatalf("err: %v", err)
	}

	var outSystem []*structs.Job
	for {
		raw := iter.Next()
		if raw == nil {
			break
		}
		outSystem = append(outSystem, raw.(*structs.Job))
	}

	sort.Sort(JobIDSort(serviceJobs))
	sort.Sort(JobIDSort(sysJobs))
	sort.Sort(JobIDSort(outService))
	sort.Sort(JobIDSort(outSystem))

	if !reflect.DeepEqual(serviceJobs, outService) {
		t.Fatalf("bad: %#v %#v", serviceJobs, outService)
	}

	if !reflect.DeepEqual(sysJobs, outSystem) {
		t.Fatalf("bad: %#v %#v", sysJobs, outSystem)
	}
	if watchFired(ws) {
		t.Fatalf("bad")
	}
}

func TestStateStore_JobsByGC(t *testing.T) {
	state := testStateStore(t)
	gc, nonGc := make(map[string]struct{}), make(map[string]struct{})

	for i := 0; i < 20; i++ {
		var job *structs.Job
		if i%2 == 0 {
			job = mock.Job()
		} else {
			job = mock.PeriodicJob()
		}
		nonGc[job.ID] = struct{}{}

		if err := state.UpsertJob(1000+uint64(i), job); err != nil {
			t.Fatalf("err: %v", err)
		}
	}

	for i := 0; i < 20; i += 2 {
		job := mock.Job()
		job.Type = structs.JobTypeBatch
		gc[job.ID] = struct{}{}

		if err := state.UpsertJob(2000+uint64(i), job); err != nil {
			t.Fatalf("err: %v", err)
		}

		// Create an eval for it
		eval := mock.Eval()
		eval.JobID = job.ID
		eval.Status = structs.EvalStatusComplete
		if err := state.UpsertEvals(2000+uint64(i+1), []*structs.Evaluation{eval}); err != nil {
			t.Fatalf("err: %v", err)
		}

	}

	ws := memdb.NewWatchSet()
	iter, err := state.JobsByGC(ws, true)
	if err != nil {
		t.Fatalf("err: %v", err)
	}

	outGc := make(map[string]struct{})
	for i := iter.Next(); i != nil; i = iter.Next() {
		j := i.(*structs.Job)
		outGc[j.ID] = struct{}{}
	}

	iter, err = state.JobsByGC(ws, false)
	if err != nil {
		t.Fatalf("err: %v", err)
	}

	outNonGc := make(map[string]struct{})
	for i := iter.Next(); i != nil; i = iter.Next() {
		j := i.(*structs.Job)
		outNonGc[j.ID] = struct{}{}
	}

	if !reflect.DeepEqual(gc, outGc) {
		t.Fatalf("bad: %#v %#v", gc, outGc)
	}

	if !reflect.DeepEqual(nonGc, outNonGc) {
		t.Fatalf("bad: %#v %#v", nonGc, outNonGc)
	}
	if watchFired(ws) {
		t.Fatalf("bad")
	}
}

func TestStateStore_RestoreJob(t *testing.T) {
	state := testStateStore(t)
	job := mock.Job()

	restore, err := state.Restore()
	if err != nil {
		t.Fatalf("err: %v", err)
	}

	err = restore.JobRestore(job)
	if err != nil {
		t.Fatalf("err: %v", err)
	}
	restore.Commit()

	ws := memdb.NewWatchSet()
	out, err := state.JobByID(ws, job.ID)
	if err != nil {
		t.Fatalf("err: %v", err)
	}

	if !reflect.DeepEqual(out, job) {
		t.Fatalf("Bad: %#v %#v", out, job)
	}
}

// This test ensures that the state restore creates the EphemeralDisk for a job if
// it doesn't have one
// COMPAT 0.4.1 -> 0.5
func TestStateStore_Jobs_NoEphemeralDisk(t *testing.T) {
	state := testStateStore(t)
	job := mock.Job()

	// Set EphemeralDisk to nil and set the DiskMB to 150
	job.TaskGroups[0].EphemeralDisk = nil
	job.TaskGroups[0].Tasks[0].Resources.DiskMB = 150

	restore, err := state.Restore()
	if err != nil {
		t.Fatalf("err: %v", err)
	}

	err = restore.JobRestore(job)
	if err != nil {
		t.Fatalf("err: %v", err)
	}
	restore.Commit()

	ws := memdb.NewWatchSet()
	out, err := state.JobByID(ws, job.ID)
	if err != nil {
		t.Fatalf("err: %v", err)
	}

	// Expect job to have local disk and clear out the task's disk resource ask
	expected := job.Copy()
	expected.TaskGroups[0].EphemeralDisk = &structs.EphemeralDisk{
		SizeMB: 150,
	}
	expected.TaskGroups[0].Tasks[0].Resources.DiskMB = 0
	if !reflect.DeepEqual(out, expected) {
		t.Fatalf("Bad: %#v %#v", out, job)
	}
}

func TestStateStore_UpsertPeriodicLaunch(t *testing.T) {
	state := testStateStore(t)
	job := mock.Job()
	launch := &structs.PeriodicLaunch{ID: job.ID, Launch: time.Now()}

	// Create a watchset so we can test that upsert fires the watch
	ws := memdb.NewWatchSet()
	if _, err := state.PeriodicLaunchByID(ws, launch.ID); err != nil {
		t.Fatalf("bad: %v", err)
	}

	err := state.UpsertPeriodicLaunch(1000, launch)
	if err != nil {
		t.Fatalf("err: %v", err)
	}

	if !watchFired(ws) {
		t.Fatalf("bad")
	}

	ws = memdb.NewWatchSet()
	out, err := state.PeriodicLaunchByID(ws, job.ID)
	if err != nil {
		t.Fatalf("err: %v", err)
	}
	if out.CreateIndex != 1000 {
		t.Fatalf("bad: %#v", out)
	}
	if out.ModifyIndex != 1000 {
		t.Fatalf("bad: %#v", out)
	}

	if !reflect.DeepEqual(launch, out) {
		t.Fatalf("bad: %#v %#v", job, out)
	}

	index, err := state.Index("periodic_launch")
	if err != nil {
		t.Fatalf("err: %v", err)
	}
	if index != 1000 {
		t.Fatalf("bad: %d", index)
	}

	if watchFired(ws) {
		t.Fatalf("bad")
	}
}

func TestStateStore_UpdateUpsertPeriodicLaunch(t *testing.T) {
	state := testStateStore(t)
	job := mock.Job()
	launch := &structs.PeriodicLaunch{ID: job.ID, Launch: time.Now()}

	err := state.UpsertPeriodicLaunch(1000, launch)
	if err != nil {
		t.Fatalf("err: %v", err)
	}

	// Create a watchset so we can test that upsert fires the watch
	ws := memdb.NewWatchSet()
	if _, err := state.PeriodicLaunchByID(ws, launch.ID); err != nil {
		t.Fatalf("bad: %v", err)
	}

	launch2 := &structs.PeriodicLaunch{
		ID:     job.ID,
		Launch: launch.Launch.Add(1 * time.Second),
	}
	err = state.UpsertPeriodicLaunch(1001, launch2)
	if err != nil {
		t.Fatalf("err: %v", err)
	}

	if !watchFired(ws) {
		t.Fatalf("bad")
	}

	ws = memdb.NewWatchSet()
	out, err := state.PeriodicLaunchByID(ws, job.ID)
	if err != nil {
		t.Fatalf("err: %v", err)
	}
	if out.CreateIndex != 1000 {
		t.Fatalf("bad: %#v", out)
	}
	if out.ModifyIndex != 1001 {
		t.Fatalf("bad: %#v", out)
	}

	if !reflect.DeepEqual(launch2, out) {
		t.Fatalf("bad: %#v %#v", launch2, out)
	}

	index, err := state.Index("periodic_launch")
	if err != nil {
		t.Fatalf("err: %v", err)
	}
	if index != 1001 {
		t.Fatalf("bad: %d", index)
	}

	if watchFired(ws) {
		t.Fatalf("bad")
	}
}

func TestStateStore_DeletePeriodicLaunch(t *testing.T) {
	state := testStateStore(t)
	job := mock.Job()
	launch := &structs.PeriodicLaunch{ID: job.ID, Launch: time.Now()}

	err := state.UpsertPeriodicLaunch(1000, launch)
	if err != nil {
		t.Fatalf("err: %v", err)
	}

	// Create a watchset so we can test that delete fires the watch
	ws := memdb.NewWatchSet()
	if _, err := state.PeriodicLaunchByID(ws, launch.ID); err != nil {
		t.Fatalf("bad: %v", err)
	}

	err = state.DeletePeriodicLaunch(1001, launch.ID)
	if err != nil {
		t.Fatalf("err: %v", err)
	}

	if !watchFired(ws) {
		t.Fatalf("bad")
	}

	ws = memdb.NewWatchSet()
	out, err := state.PeriodicLaunchByID(ws, job.ID)
	if err != nil {
		t.Fatalf("err: %v", err)
	}

	if out != nil {
		t.Fatalf("bad: %#v %#v", job, out)
	}

	index, err := state.Index("periodic_launch")
	if err != nil {
		t.Fatalf("err: %v", err)
	}
	if index != 1001 {
		t.Fatalf("bad: %d", index)
	}

	if watchFired(ws) {
		t.Fatalf("bad")
	}
}

func TestStateStore_PeriodicLaunches(t *testing.T) {
	state := testStateStore(t)
	var launches []*structs.PeriodicLaunch

	for i := 0; i < 10; i++ {
		job := mock.Job()
		launch := &structs.PeriodicLaunch{ID: job.ID, Launch: time.Now()}
		launches = append(launches, launch)

		err := state.UpsertPeriodicLaunch(1000+uint64(i), launch)
		if err != nil {
			t.Fatalf("err: %v", err)
		}
	}

	ws := memdb.NewWatchSet()
	iter, err := state.PeriodicLaunches(ws)
	if err != nil {
		t.Fatalf("err: %v", err)
	}

	out := make(map[string]*structs.PeriodicLaunch, 10)
	for {
		raw := iter.Next()
		if raw == nil {
			break
		}
		launch := raw.(*structs.PeriodicLaunch)
		if _, ok := out[launch.ID]; ok {
			t.Fatalf("duplicate: %v", launch.ID)
		}

		out[launch.ID] = launch
	}

	for _, launch := range launches {
		l, ok := out[launch.ID]
		if !ok {
			t.Fatalf("bad %v", launch.ID)
		}

		if !reflect.DeepEqual(launch, l) {
			t.Fatalf("bad: %#v %#v", launch, l)
		}

		delete(out, launch.ID)
	}

	if len(out) != 0 {
		t.Fatalf("leftover: %#v", out)
	}

	if watchFired(ws) {
		t.Fatalf("bad")
	}
}

func TestStateStore_RestorePeriodicLaunch(t *testing.T) {
	state := testStateStore(t)
	job := mock.Job()
	launch := &structs.PeriodicLaunch{ID: job.ID, Launch: time.Now()}

	restore, err := state.Restore()
	if err != nil {
		t.Fatalf("err: %v", err)
	}

	err = restore.PeriodicLaunchRestore(launch)
	if err != nil {
		t.Fatalf("err: %v", err)
	}
	restore.Commit()

	ws := memdb.NewWatchSet()
	out, err := state.PeriodicLaunchByID(ws, job.ID)
	if err != nil {
		t.Fatalf("err: %v", err)
	}

	if !reflect.DeepEqual(out, launch) {
		t.Fatalf("Bad: %#v %#v", out, job)
	}

	if watchFired(ws) {
		t.Fatalf("bad")
	}
}

func TestStateStore_RestoreJobVersion(t *testing.T) {
	state := testStateStore(t)
	job := mock.Job()

	restore, err := state.Restore()
	if err != nil {
		t.Fatalf("err: %v", err)
	}

	err = restore.JobVersionRestore(job)
	if err != nil {
		t.Fatalf("err: %v", err)
	}
	restore.Commit()

	ws := memdb.NewWatchSet()
	out, err := state.JobByIDAndVersion(ws, job.ID, job.Version)
	if err != nil {
		t.Fatalf("err: %v", err)
	}

	if !reflect.DeepEqual(out, job) {
		t.Fatalf("Bad: %#v %#v", out, job)
	}

	if watchFired(ws) {
		t.Fatalf("bad")
	}
}

func TestStateStore_RestoreDeployment(t *testing.T) {
	state := testStateStore(t)
	d := mock.Deployment()

	restore, err := state.Restore()
	if err != nil {
		t.Fatalf("err: %v", err)
	}

	err = restore.DeploymentRestore(d)
	if err != nil {
		t.Fatalf("err: %v", err)
	}
	restore.Commit()

	ws := memdb.NewWatchSet()
	out, err := state.DeploymentByID(ws, d.ID)
	if err != nil {
		t.Fatalf("err: %v", err)
	}

	if !reflect.DeepEqual(out, d) {
		t.Fatalf("Bad: %#v %#v", out, d)
	}

	if watchFired(ws) {
		t.Fatalf("bad")
	}
}

func TestStateStore_RestoreJobSummary(t *testing.T) {
	state := testStateStore(t)
	job := mock.Job()
	jobSummary := &structs.JobSummary{
		JobID: job.ID,
		Summary: map[string]structs.TaskGroupSummary{
			"web": structs.TaskGroupSummary{
				Starting: 10,
			},
		},
	}
	restore, err := state.Restore()
	if err != nil {
		t.Fatalf("err: %v", err)
	}

	err = restore.JobSummaryRestore(jobSummary)
	if err != nil {
		t.Fatalf("err: %v", err)
	}
	restore.Commit()

	ws := memdb.NewWatchSet()
	out, err := state.JobSummaryByID(ws, job.ID)
	if err != nil {
		t.Fatalf("err: %v", err)
	}

	if !reflect.DeepEqual(out, jobSummary) {
		t.Fatalf("Bad: %#v %#v", out, jobSummary)
	}
}

func TestStateStore_Indexes(t *testing.T) {
	state := testStateStore(t)
	node := mock.Node()

	err := state.UpsertNode(1000, node)
	if err != nil {
		t.Fatalf("err: %v", err)
	}

	iter, err := state.Indexes()
	if err != nil {
		t.Fatalf("err: %v", err)
	}

	var out []*IndexEntry
	for {
		raw := iter.Next()
		if raw == nil {
			break
		}
		out = append(out, raw.(*IndexEntry))
	}

	expect := []*IndexEntry{
		&IndexEntry{"nodes", 1000},
	}

	if !reflect.DeepEqual(expect, out) {
		t.Fatalf("bad: %#v %#v", expect, out)
	}
}

func TestStateStore_LatestIndex(t *testing.T) {
	state := testStateStore(t)

	if err := state.UpsertNode(1000, mock.Node()); err != nil {
		t.Fatalf("err: %v", err)
	}

	exp := uint64(2000)
	if err := state.UpsertJob(exp, mock.Job()); err != nil {
		t.Fatalf("err: %v", err)
	}

	latest, err := state.LatestIndex()
	if err != nil {
		t.Fatalf("err: %v", err)
	}

	if latest != exp {
		t.Fatalf("LatestIndex() returned %d; want %d", latest, exp)
	}
}

func TestStateStore_RestoreIndex(t *testing.T) {
	state := testStateStore(t)

	restore, err := state.Restore()
	if err != nil {
		t.Fatalf("err: %v", err)
	}

	index := &IndexEntry{"jobs", 1000}
	err = restore.IndexRestore(index)
	if err != nil {
		t.Fatalf("err: %v", err)
	}

	restore.Commit()

	out, err := state.Index("jobs")
	if err != nil {
		t.Fatalf("err: %v", err)
	}

	if out != 1000 {
		t.Fatalf("Bad: %#v %#v", out, 1000)
	}
}

func TestStateStore_UpsertEvals_Eval(t *testing.T) {
	state := testStateStore(t)
	eval := mock.Eval()

	// Create a watchset so we can test that upsert fires the watch
	ws := memdb.NewWatchSet()
	if _, err := state.EvalByID(ws, eval.ID); err != nil {
		t.Fatalf("bad: %v", err)
	}

	err := state.UpsertEvals(1000, []*structs.Evaluation{eval})
	if err != nil {
		t.Fatalf("err: %v", err)
	}

	if !watchFired(ws) {
		t.Fatalf("bad")
	}

	ws = memdb.NewWatchSet()
	out, err := state.EvalByID(ws, eval.ID)
	if err != nil {
		t.Fatalf("err: %v", err)
	}

	if !reflect.DeepEqual(eval, out) {
		t.Fatalf("bad: %#v %#v", eval, out)
	}

	index, err := state.Index("evals")
	if err != nil {
		t.Fatalf("err: %v", err)
	}
	if index != 1000 {
		t.Fatalf("bad: %d", index)
	}

	if watchFired(ws) {
		t.Fatalf("bad")
	}
}

func TestStateStore_UpsertEvals_CancelBlocked(t *testing.T) {
	state := testStateStore(t)

	// Create two blocked evals for the same job
	j := "test-job"
	b1, b2 := mock.Eval(), mock.Eval()
	b1.JobID = j
	b1.Status = structs.EvalStatusBlocked
	b2.JobID = j
	b2.Status = structs.EvalStatusBlocked

	err := state.UpsertEvals(999, []*structs.Evaluation{b1, b2})
	if err != nil {
		t.Fatalf("err: %v", err)
	}

	// Create one complete and successful eval for the job
	eval := mock.Eval()
	eval.JobID = j
	eval.Status = structs.EvalStatusComplete

	// Create a watchset so we can test that the upsert of the complete eval
	// fires the watch
	ws := memdb.NewWatchSet()
	if _, err := state.EvalByID(ws, b1.ID); err != nil {
		t.Fatalf("bad: %v", err)
	}
	if _, err := state.EvalByID(ws, b2.ID); err != nil {
		t.Fatalf("bad: %v", err)
	}

	if err := state.UpsertEvals(1000, []*structs.Evaluation{eval}); err != nil {
		t.Fatalf("err: %v", err)
	}

	if !watchFired(ws) {
		t.Fatalf("bad")
	}

	ws = memdb.NewWatchSet()
	out, err := state.EvalByID(ws, eval.ID)
	if err != nil {
		t.Fatalf("err: %v", err)
	}

	if !reflect.DeepEqual(eval, out) {
		t.Fatalf("bad: %#v %#v", eval, out)
	}

	index, err := state.Index("evals")
	if err != nil {
		t.Fatalf("err: %v", err)
	}
	if index != 1000 {
		t.Fatalf("bad: %d", index)
	}

	// Get b1/b2 and check they are cancelled
	out1, err := state.EvalByID(ws, b1.ID)
	if err != nil {
		t.Fatalf("err: %v", err)
	}

	out2, err := state.EvalByID(ws, b2.ID)
	if err != nil {
		t.Fatalf("err: %v", err)
	}

	if out1.Status != structs.EvalStatusCancelled || out2.Status != structs.EvalStatusCancelled {
		t.Fatalf("bad: %#v %#v", out1, out2)
	}

	if watchFired(ws) {
		t.Fatalf("bad")
	}
}

func TestStateStore_Update_UpsertEvals_Eval(t *testing.T) {
	state := testStateStore(t)
	eval := mock.Eval()

	err := state.UpsertEvals(1000, []*structs.Evaluation{eval})
	if err != nil {
		t.Fatalf("err: %v", err)
	}

	// Create a watchset so we can test that delete fires the watch
	ws := memdb.NewWatchSet()
	ws2 := memdb.NewWatchSet()
	if _, err := state.EvalByID(ws, eval.ID); err != nil {
		t.Fatalf("bad: %v", err)
	}

	if _, err := state.EvalsByJob(ws2, eval.JobID); err != nil {
		t.Fatalf("bad: %v", err)
	}

	eval2 := mock.Eval()
	eval2.ID = eval.ID
	eval2.JobID = eval.JobID
	err = state.UpsertEvals(1001, []*structs.Evaluation{eval2})
	if err != nil {
		t.Fatalf("err: %v", err)
	}

	if !watchFired(ws) {
		t.Fatalf("bad")
	}
	if !watchFired(ws2) {
		t.Fatalf("bad")
	}

	ws = memdb.NewWatchSet()
	out, err := state.EvalByID(ws, eval.ID)
	if err != nil {
		t.Fatalf("err: %v", err)
	}

	if !reflect.DeepEqual(eval2, out) {
		t.Fatalf("bad: %#v %#v", eval2, out)
	}

	if out.CreateIndex != 1000 {
		t.Fatalf("bad: %#v", out)
	}
	if out.ModifyIndex != 1001 {
		t.Fatalf("bad: %#v", out)
	}

	index, err := state.Index("evals")
	if err != nil {
		t.Fatalf("err: %v", err)
	}
	if index != 1001 {
		t.Fatalf("bad: %d", index)
	}

	if watchFired(ws) {
		t.Fatalf("bad")
	}
}

func TestStateStore_UpsertEvals_Eval_ChildJob(t *testing.T) {
	state := testStateStore(t)

	parent := mock.Job()
	if err := state.UpsertJob(998, parent); err != nil {
		t.Fatalf("err: %v", err)
	}

	child := mock.Job()
	child.ParentID = parent.ID

	if err := state.UpsertJob(999, child); err != nil {
		t.Fatalf("err: %v", err)
	}

	eval := mock.Eval()
	eval.Status = structs.EvalStatusComplete
	eval.JobID = child.ID

	// Create watchsets so we can test that upsert fires the watch
	ws := memdb.NewWatchSet()
	ws2 := memdb.NewWatchSet()
	ws3 := memdb.NewWatchSet()
	if _, err := state.JobSummaryByID(ws, parent.ID); err != nil {
		t.Fatalf("bad: %v", err)
	}
	if _, err := state.EvalByID(ws2, eval.ID); err != nil {
		t.Fatalf("bad: %v", err)
	}
	if _, err := state.EvalsByJob(ws3, eval.JobID); err != nil {
		t.Fatalf("bad: %v", err)
	}

	err := state.UpsertEvals(1000, []*structs.Evaluation{eval})
	if err != nil {
		t.Fatalf("err: %v", err)
	}

	if !watchFired(ws) {
		t.Fatalf("bad")
	}
	if !watchFired(ws2) {
		t.Fatalf("bad")
	}
	if !watchFired(ws3) {
		t.Fatalf("bad")
	}

	ws = memdb.NewWatchSet()
	out, err := state.EvalByID(ws, eval.ID)
	if err != nil {
		t.Fatalf("err: %v", err)
	}

	if !reflect.DeepEqual(eval, out) {
		t.Fatalf("bad: %#v %#v", eval, out)
	}

	index, err := state.Index("evals")
	if err != nil {
		t.Fatalf("err: %v", err)
	}
	if index != 1000 {
		t.Fatalf("bad: %d", index)
	}

	summary, err := state.JobSummaryByID(ws, parent.ID)
	if err != nil {
		t.Fatalf("err: %v", err)
	}
	if summary == nil {
		t.Fatalf("nil summary")
	}
	if summary.JobID != parent.ID {
		t.Fatalf("bad summary id: %v", parent.ID)
	}
	if summary.Children == nil {
		t.Fatalf("nil children summary")
	}
	if summary.Children.Pending != 0 || summary.Children.Running != 0 || summary.Children.Dead != 1 {
		t.Fatalf("bad children summary: %v", summary.Children)
	}

	if watchFired(ws) {
		t.Fatalf("bad")
	}
}

func TestStateStore_DeleteEval_Eval(t *testing.T) {
	state := testStateStore(t)
	eval1 := mock.Eval()
	eval2 := mock.Eval()
	alloc1 := mock.Alloc()
	alloc2 := mock.Alloc()

	// Create watchsets so we can test that upsert fires the watch
	watches := make([]memdb.WatchSet, 12)
	for i := 0; i < 12; i++ {
		watches[i] = memdb.NewWatchSet()
	}
	if _, err := state.EvalByID(watches[0], eval1.ID); err != nil {
		t.Fatalf("bad: %v", err)
	}
	if _, err := state.EvalByID(watches[1], eval2.ID); err != nil {
		t.Fatalf("bad: %v", err)
	}
	if _, err := state.EvalsByJob(watches[2], eval1.JobID); err != nil {
		t.Fatalf("bad: %v", err)
	}
	if _, err := state.EvalsByJob(watches[3], eval2.JobID); err != nil {
		t.Fatalf("bad: %v", err)
	}
	if _, err := state.AllocByID(watches[4], alloc1.ID); err != nil {
		t.Fatalf("bad: %v", err)
	}
	if _, err := state.AllocByID(watches[5], alloc2.ID); err != nil {
		t.Fatalf("bad: %v", err)
	}
	if _, err := state.AllocsByEval(watches[6], alloc1.EvalID); err != nil {
		t.Fatalf("bad: %v", err)
	}
	if _, err := state.AllocsByEval(watches[7], alloc2.EvalID); err != nil {
		t.Fatalf("bad: %v", err)
	}
	if _, err := state.AllocsByJob(watches[8], alloc1.JobID, false); err != nil {
		t.Fatalf("bad: %v", err)
	}
	if _, err := state.AllocsByJob(watches[9], alloc2.JobID, false); err != nil {
		t.Fatalf("bad: %v", err)
	}
	if _, err := state.AllocsByNode(watches[10], alloc1.NodeID); err != nil {
		t.Fatalf("bad: %v", err)
	}
	if _, err := state.AllocsByNode(watches[11], alloc2.NodeID); err != nil {
		t.Fatalf("bad: %v", err)
	}

	state.UpsertJobSummary(900, mock.JobSummary(eval1.JobID))
	state.UpsertJobSummary(901, mock.JobSummary(eval2.JobID))
	state.UpsertJobSummary(902, mock.JobSummary(alloc1.JobID))
	state.UpsertJobSummary(903, mock.JobSummary(alloc2.JobID))
	err := state.UpsertEvals(1000, []*structs.Evaluation{eval1, eval2})
	if err != nil {
		t.Fatalf("err: %v", err)
	}

	err = state.UpsertAllocs(1001, []*structs.Allocation{alloc1, alloc2})
	if err != nil {
		t.Fatalf("err: %v", err)
	}

	err = state.DeleteEval(1002, []string{eval1.ID, eval2.ID}, []string{alloc1.ID, alloc2.ID})
	if err != nil {
		t.Fatalf("err: %v", err)
	}

	for i, ws := range watches {
		if !watchFired(ws) {
			t.Fatalf("bad %d", i)
		}
	}

	ws := memdb.NewWatchSet()
	out, err := state.EvalByID(ws, eval1.ID)
	if err != nil {
		t.Fatalf("err: %v", err)
	}

	if out != nil {
		t.Fatalf("bad: %#v %#v", eval1, out)
	}

	out, err = state.EvalByID(ws, eval2.ID)
	if err != nil {
		t.Fatalf("err: %v", err)
	}

	if out != nil {
		t.Fatalf("bad: %#v %#v", eval1, out)
	}

	outA, err := state.AllocByID(ws, alloc1.ID)
	if err != nil {
		t.Fatalf("err: %v", err)
	}

	if out != nil {
		t.Fatalf("bad: %#v %#v", alloc1, outA)
	}

	outA, err = state.AllocByID(ws, alloc2.ID)
	if err != nil {
		t.Fatalf("err: %v", err)
	}

	if out != nil {
		t.Fatalf("bad: %#v %#v", alloc1, outA)
	}

	index, err := state.Index("evals")
	if err != nil {
		t.Fatalf("err: %v", err)
	}
	if index != 1002 {
		t.Fatalf("bad: %d", index)
	}

	index, err = state.Index("allocs")
	if err != nil {
		t.Fatalf("err: %v", err)
	}
	if index != 1002 {
		t.Fatalf("bad: %d", index)
	}

	if watchFired(ws) {
		t.Fatalf("bad")
	}
}

func TestStateStore_DeleteEval_ChildJob(t *testing.T) {
	state := testStateStore(t)

	parent := mock.Job()
	if err := state.UpsertJob(998, parent); err != nil {
		t.Fatalf("err: %v", err)
	}

	child := mock.Job()
	child.ParentID = parent.ID

	if err := state.UpsertJob(999, child); err != nil {
		t.Fatalf("err: %v", err)
	}

	eval1 := mock.Eval()
	eval1.JobID = child.ID
	alloc1 := mock.Alloc()
	alloc1.JobID = child.ID

	err := state.UpsertEvals(1000, []*structs.Evaluation{eval1})
	if err != nil {
		t.Fatalf("err: %v", err)
	}

	err = state.UpsertAllocs(1001, []*structs.Allocation{alloc1})
	if err != nil {
		t.Fatalf("err: %v", err)
	}

	// Create watchsets so we can test that delete fires the watch
	ws := memdb.NewWatchSet()
	if _, err := state.JobSummaryByID(ws, parent.ID); err != nil {
		t.Fatalf("bad: %v", err)
	}

	err = state.DeleteEval(1002, []string{eval1.ID}, []string{alloc1.ID})
	if err != nil {
		t.Fatalf("err: %v", err)
	}

	if !watchFired(ws) {
		t.Fatalf("bad")
	}

	ws = memdb.NewWatchSet()
	summary, err := state.JobSummaryByID(ws, parent.ID)
	if err != nil {
		t.Fatalf("err: %v", err)
	}
	if summary == nil {
		t.Fatalf("nil summary")
	}
	if summary.JobID != parent.ID {
		t.Fatalf("bad summary id: %v", parent.ID)
	}
	if summary.Children == nil {
		t.Fatalf("nil children summary")
	}
	if summary.Children.Pending != 0 || summary.Children.Running != 0 || summary.Children.Dead != 1 {
		t.Fatalf("bad children summary: %v", summary.Children)
	}

	if watchFired(ws) {
		t.Fatalf("bad")
	}
}

func TestStateStore_EvalsByJob(t *testing.T) {
	state := testStateStore(t)

	eval1 := mock.Eval()
	eval2 := mock.Eval()
	eval2.JobID = eval1.JobID
	eval3 := mock.Eval()
	evals := []*structs.Evaluation{eval1, eval2}

	err := state.UpsertEvals(1000, evals)
	if err != nil {
		t.Fatalf("err: %v", err)
	}
	err = state.UpsertEvals(1001, []*structs.Evaluation{eval3})
	if err != nil {
		t.Fatalf("err: %v", err)
	}

	ws := memdb.NewWatchSet()
	out, err := state.EvalsByJob(ws, eval1.JobID)
	if err != nil {
		t.Fatalf("err: %v", err)
	}

	sort.Sort(EvalIDSort(evals))
	sort.Sort(EvalIDSort(out))

	if !reflect.DeepEqual(evals, out) {
		t.Fatalf("bad: %#v %#v", evals, out)
	}

	if watchFired(ws) {
		t.Fatalf("bad")
	}
}

func TestStateStore_Evals(t *testing.T) {
	state := testStateStore(t)
	var evals []*structs.Evaluation

	for i := 0; i < 10; i++ {
		eval := mock.Eval()
		evals = append(evals, eval)

		err := state.UpsertEvals(1000+uint64(i), []*structs.Evaluation{eval})
		if err != nil {
			t.Fatalf("err: %v", err)
		}
	}

	ws := memdb.NewWatchSet()
	iter, err := state.Evals(ws)
	if err != nil {
		t.Fatalf("err: %v", err)
	}

	var out []*structs.Evaluation
	for {
		raw := iter.Next()
		if raw == nil {
			break
		}
		out = append(out, raw.(*structs.Evaluation))
	}

	sort.Sort(EvalIDSort(evals))
	sort.Sort(EvalIDSort(out))

	if !reflect.DeepEqual(evals, out) {
		t.Fatalf("bad: %#v %#v", evals, out)
	}

	if watchFired(ws) {
		t.Fatalf("bad")
	}
}

func TestStateStore_EvalsByIDPrefix(t *testing.T) {
	state := testStateStore(t)
	var evals []*structs.Evaluation

	ids := []string{
		"aaaaaaaa-7bfb-395d-eb95-0685af2176b2",
		"aaaaaaab-7bfb-395d-eb95-0685af2176b2",
		"aaaaaabb-7bfb-395d-eb95-0685af2176b2",
		"aaaaabbb-7bfb-395d-eb95-0685af2176b2",
		"aaaabbbb-7bfb-395d-eb95-0685af2176b2",
		"aaabbbbb-7bfb-395d-eb95-0685af2176b2",
		"aabbbbbb-7bfb-395d-eb95-0685af2176b2",
		"abbbbbbb-7bfb-395d-eb95-0685af2176b2",
		"bbbbbbbb-7bfb-395d-eb95-0685af2176b2",
	}
	for i := 0; i < 9; i++ {
		eval := mock.Eval()
		eval.ID = ids[i]
		evals = append(evals, eval)
	}

	err := state.UpsertEvals(1000, evals)
	if err != nil {
		t.Fatalf("err: %v", err)
	}

	ws := memdb.NewWatchSet()
	iter, err := state.EvalsByIDPrefix(ws, "aaaa")
	if err != nil {
		t.Fatalf("err: %v", err)
	}

	gatherEvals := func(iter memdb.ResultIterator) []*structs.Evaluation {
		var evals []*structs.Evaluation
		for {
			raw := iter.Next()
			if raw == nil {
				break
			}
			evals = append(evals, raw.(*structs.Evaluation))
		}
		return evals
	}

	out := gatherEvals(iter)
	if len(out) != 5 {
		t.Fatalf("bad: expected five evaluations, got: %#v", out)
	}

	sort.Sort(EvalIDSort(evals))

	for index, eval := range out {
		if ids[index] != eval.ID {
			t.Fatalf("bad: got unexpected id: %s", eval.ID)
		}
	}

	iter, err = state.EvalsByIDPrefix(ws, "b-a7bfb")
	if err != nil {
		t.Fatalf("err: %v", err)
	}

	out = gatherEvals(iter)
	if len(out) != 0 {
		t.Fatalf("bad: unexpected zero evaluations, got: %#v", out)
	}

	if watchFired(ws) {
		t.Fatalf("bad")
	}
}

func TestStateStore_RestoreEval(t *testing.T) {
	state := testStateStore(t)
	eval := mock.Eval()

	restore, err := state.Restore()
	if err != nil {
		t.Fatalf("err: %v", err)
	}

	err = restore.EvalRestore(eval)
	if err != nil {
		t.Fatalf("err: %v", err)
	}
	restore.Commit()

	ws := memdb.NewWatchSet()
	out, err := state.EvalByID(ws, eval.ID)
	if err != nil {
		t.Fatalf("err: %v", err)
	}

	if !reflect.DeepEqual(out, eval) {
		t.Fatalf("Bad: %#v %#v", out, eval)
	}
}

func TestStateStore_UpdateAllocsFromClient(t *testing.T) {
	state := testStateStore(t)
	parent := mock.Job()
	if err := state.UpsertJob(998, parent); err != nil {
		t.Fatalf("err: %v", err)
	}

	child := mock.Job()
	child.ParentID = parent.ID
	if err := state.UpsertJob(999, child); err != nil {
		t.Fatalf("err: %v", err)
	}

	alloc := mock.Alloc()
	alloc.JobID = child.ID
	alloc.Job = child

	err := state.UpsertAllocs(1000, []*structs.Allocation{alloc})
	if err != nil {
		t.Fatalf("err: %v", err)
	}

	ws := memdb.NewWatchSet()
	summary, err := state.JobSummaryByID(ws, parent.ID)
	if err != nil {
		t.Fatalf("err: %v", err)
	}
	if summary == nil {
		t.Fatalf("nil summary")
	}
	if summary.JobID != parent.ID {
		t.Fatalf("bad summary id: %v", parent.ID)
	}
	if summary.Children == nil {
		t.Fatalf("nil children summary")
	}
	if summary.Children.Pending != 0 || summary.Children.Running != 1 || summary.Children.Dead != 0 {
		t.Fatalf("bad children summary: %v", summary.Children)
	}

	// Create watchsets so we can test that update fires the watch
	ws = memdb.NewWatchSet()
	if _, err := state.JobSummaryByID(ws, parent.ID); err != nil {
		t.Fatalf("bad: %v", err)
	}

	// Create the delta updates
	ts := map[string]*structs.TaskState{"web": &structs.TaskState{State: structs.TaskStateRunning}}
	update := &structs.Allocation{
		ID:           alloc.ID,
		ClientStatus: structs.AllocClientStatusComplete,
		TaskStates:   ts,
		JobID:        alloc.JobID,
		TaskGroup:    alloc.TaskGroup,
	}
	err = state.UpdateAllocsFromClient(1001, []*structs.Allocation{update})
	if err != nil {
		t.Fatalf("err: %v", err)
	}

	if !watchFired(ws) {
		t.Fatalf("bad")
	}

	ws = memdb.NewWatchSet()
	summary, err = state.JobSummaryByID(ws, parent.ID)
	if err != nil {
		t.Fatalf("err: %v", err)
	}
	if summary == nil {
		t.Fatalf("nil summary")
	}
	if summary.JobID != parent.ID {
		t.Fatalf("bad summary id: %v", parent.ID)
	}
	if summary.Children == nil {
		t.Fatalf("nil children summary")
	}
	if summary.Children.Pending != 0 || summary.Children.Running != 0 || summary.Children.Dead != 1 {
		t.Fatalf("bad children summary: %v", summary.Children)
	}

	if watchFired(ws) {
		t.Fatalf("bad")
	}
}

func TestStateStore_UpdateAllocsFromClient_ChildJob(t *testing.T) {
	state := testStateStore(t)
	alloc1 := mock.Alloc()
	alloc2 := mock.Alloc()

	if err := state.UpsertJob(999, alloc1.Job); err != nil {
		t.Fatalf("err: %v", err)
	}
	if err := state.UpsertJob(999, alloc2.Job); err != nil {
		t.Fatalf("err: %v", err)
	}

	err := state.UpsertAllocs(1000, []*structs.Allocation{alloc1, alloc2})
	if err != nil {
		t.Fatalf("err: %v", err)
	}

	// Create watchsets so we can test that update fires the watch
	watches := make([]memdb.WatchSet, 8)
	for i := 0; i < 8; i++ {
		watches[i] = memdb.NewWatchSet()
	}
	if _, err := state.AllocByID(watches[0], alloc1.ID); err != nil {
		t.Fatalf("bad: %v", err)
	}
	if _, err := state.AllocByID(watches[1], alloc2.ID); err != nil {
		t.Fatalf("bad: %v", err)
	}
	if _, err := state.AllocsByEval(watches[2], alloc1.EvalID); err != nil {
		t.Fatalf("bad: %v", err)
	}
	if _, err := state.AllocsByEval(watches[3], alloc2.EvalID); err != nil {
		t.Fatalf("bad: %v", err)
	}
	if _, err := state.AllocsByJob(watches[4], alloc1.JobID, false); err != nil {
		t.Fatalf("bad: %v", err)
	}
	if _, err := state.AllocsByJob(watches[5], alloc2.JobID, false); err != nil {
		t.Fatalf("bad: %v", err)
	}
	if _, err := state.AllocsByNode(watches[6], alloc1.NodeID); err != nil {
		t.Fatalf("bad: %v", err)
	}
	if _, err := state.AllocsByNode(watches[7], alloc2.NodeID); err != nil {
		t.Fatalf("bad: %v", err)
	}

	// Create the delta updates
	ts := map[string]*structs.TaskState{"web": &structs.TaskState{State: structs.TaskStatePending}}
	update := &structs.Allocation{
		ID:           alloc1.ID,
		ClientStatus: structs.AllocClientStatusFailed,
		TaskStates:   ts,
		JobID:        alloc1.JobID,
		TaskGroup:    alloc1.TaskGroup,
	}
	update2 := &structs.Allocation{
		ID:           alloc2.ID,
		ClientStatus: structs.AllocClientStatusRunning,
		TaskStates:   ts,
		JobID:        alloc2.JobID,
		TaskGroup:    alloc2.TaskGroup,
	}

	err = state.UpdateAllocsFromClient(1001, []*structs.Allocation{update, update2})
	if err != nil {
		t.Fatalf("err: %v", err)
	}

	for i, ws := range watches {
		if !watchFired(ws) {
			t.Fatalf("bad %d", i)
		}
	}

	ws := memdb.NewWatchSet()
	out, err := state.AllocByID(ws, alloc1.ID)
	if err != nil {
		t.Fatalf("err: %v", err)
	}

	alloc1.CreateIndex = 1000
	alloc1.ModifyIndex = 1001
	alloc1.TaskStates = ts
	alloc1.ClientStatus = structs.AllocClientStatusFailed
	if !reflect.DeepEqual(alloc1, out) {
		t.Fatalf("bad: %#v %#v", alloc1, out)
	}

	out, err = state.AllocByID(ws, alloc2.ID)
	if err != nil {
		t.Fatalf("err: %v", err)
	}

	alloc2.ModifyIndex = 1000
	alloc2.ModifyIndex = 1001
	alloc2.ClientStatus = structs.AllocClientStatusRunning
	alloc2.TaskStates = ts
	if !reflect.DeepEqual(alloc2, out) {
		t.Fatalf("bad: %#v %#v", alloc2, out)
	}

	index, err := state.Index("allocs")
	if err != nil {
		t.Fatalf("err: %v", err)
	}
	if index != 1001 {
		t.Fatalf("bad: %d", index)
	}

	// Ensure summaries have been updated
	summary, err := state.JobSummaryByID(ws, alloc1.JobID)
	if err != nil {
		t.Fatalf("err: %v", err)
	}
	tgSummary := summary.Summary["web"]
	if tgSummary.Failed != 1 {
		t.Fatalf("expected failed: %v, actual: %v, summary: %#v", 1, tgSummary.Failed, tgSummary)
	}

	summary2, err := state.JobSummaryByID(ws, alloc2.JobID)
	if err != nil {
		t.Fatalf("err: %v", err)
	}
	tgSummary2 := summary2.Summary["web"]
	if tgSummary2.Running != 1 {
		t.Fatalf("expected running: %v, actual: %v", 1, tgSummary2.Running)
	}

	if watchFired(ws) {
		t.Fatalf("bad")
	}
}

func TestStateStore_UpdateMultipleAllocsFromClient(t *testing.T) {
	state := testStateStore(t)
	alloc := mock.Alloc()

	if err := state.UpsertJob(999, alloc.Job); err != nil {
		t.Fatalf("err: %v", err)
	}
	err := state.UpsertAllocs(1000, []*structs.Allocation{alloc})
	if err != nil {
		t.Fatalf("err: %v", err)
	}

	// Create the delta updates
	ts := map[string]*structs.TaskState{"web": &structs.TaskState{State: structs.TaskStatePending}}
	update := &structs.Allocation{
		ID:           alloc.ID,
		ClientStatus: structs.AllocClientStatusRunning,
		TaskStates:   ts,
		JobID:        alloc.JobID,
		TaskGroup:    alloc.TaskGroup,
	}
	update2 := &structs.Allocation{
		ID:           alloc.ID,
		ClientStatus: structs.AllocClientStatusPending,
		TaskStates:   ts,
		JobID:        alloc.JobID,
		TaskGroup:    alloc.TaskGroup,
	}

	err = state.UpdateAllocsFromClient(1001, []*structs.Allocation{update, update2})
	if err != nil {
		t.Fatalf("err: %v", err)
	}

	ws := memdb.NewWatchSet()
	out, err := state.AllocByID(ws, alloc.ID)
	if err != nil {
		t.Fatalf("err: %v", err)
	}

	alloc.CreateIndex = 1000
	alloc.ModifyIndex = 1001
	alloc.TaskStates = ts
	alloc.ClientStatus = structs.AllocClientStatusPending
	if !reflect.DeepEqual(alloc, out) {
		t.Fatalf("bad: %#v , actual:%#v", alloc, out)
	}

	summary, err := state.JobSummaryByID(ws, alloc.JobID)
	expectedSummary := &structs.JobSummary{
		JobID: alloc.JobID,
		Summary: map[string]structs.TaskGroupSummary{
			"web": structs.TaskGroupSummary{
				Starting: 1,
			},
		},
		Children:    new(structs.JobChildrenSummary),
		CreateIndex: 999,
		ModifyIndex: 1001,
	}
	if err != nil {
		t.Fatalf("err: %v", err)
	}
	if !reflect.DeepEqual(summary, expectedSummary) {
		t.Fatalf("expected: %#v, actual: %#v", expectedSummary, summary)
	}
}

func TestStateStore_UpsertAlloc_Alloc(t *testing.T) {
	state := testStateStore(t)
	alloc := mock.Alloc()

	if err := state.UpsertJob(999, alloc.Job); err != nil {
		t.Fatalf("err: %v", err)
	}

	// Create watchsets so we can test that update fires the watch
	watches := make([]memdb.WatchSet, 4)
	for i := 0; i < 4; i++ {
		watches[i] = memdb.NewWatchSet()
	}
	if _, err := state.AllocByID(watches[0], alloc.ID); err != nil {
		t.Fatalf("bad: %v", err)
	}
	if _, err := state.AllocsByEval(watches[1], alloc.EvalID); err != nil {
		t.Fatalf("bad: %v", err)
	}
	if _, err := state.AllocsByJob(watches[2], alloc.JobID, false); err != nil {
		t.Fatalf("bad: %v", err)
	}
	if _, err := state.AllocsByNode(watches[3], alloc.NodeID); err != nil {
		t.Fatalf("bad: %v", err)
	}

	err := state.UpsertAllocs(1000, []*structs.Allocation{alloc})
	if err != nil {
		t.Fatalf("err: %v", err)
	}

	for i, ws := range watches {
		if !watchFired(ws) {
			t.Fatalf("bad %d", i)
		}
	}

	ws := memdb.NewWatchSet()
	out, err := state.AllocByID(ws, alloc.ID)
	if err != nil {
		t.Fatalf("err: %v", err)
	}

	if !reflect.DeepEqual(alloc, out) {
		t.Fatalf("bad: %#v %#v", alloc, out)
	}

	index, err := state.Index("allocs")
	if err != nil {
		t.Fatalf("err: %v", err)
	}
	if index != 1000 {
		t.Fatalf("bad: %d", index)
	}

	summary, err := state.JobSummaryByID(ws, alloc.JobID)
	if err != nil {
		t.Fatalf("err: %v", err)
	}

	tgSummary, ok := summary.Summary["web"]
	if !ok {
		t.Fatalf("no summary for task group web")
	}
	if tgSummary.Starting != 1 {
		t.Fatalf("expected queued: %v, actual: %v", 1, tgSummary.Starting)
	}

	if watchFired(ws) {
		t.Fatalf("bad")
	}
}

func TestStateStore_UpsertAlloc_Deployment(t *testing.T) {
	state := testStateStore(t)
	deployment := mock.Deployment()
	alloc := mock.Alloc()
	alloc.DeploymentID = deployment.ID

	if err := state.UpsertJob(999, alloc.Job); err != nil {
		t.Fatalf("err: %v", err)
	}
	if err := state.UpsertDeployment(1000, deployment); err != nil {
		t.Fatalf("err: %v", err)
	}

	// Create a watch set so we can test that update fires the watch
	ws := memdb.NewWatchSet()
	if _, err := state.AllocsByDeployment(ws, alloc.DeploymentID); err != nil {
		t.Fatalf("bad: %v", err)
	}

	err := state.UpsertAllocs(1001, []*structs.Allocation{alloc})
	if err != nil {
		t.Fatalf("err: %v", err)
	}

	if !watchFired(ws) {
		t.Fatalf("watch not fired")
	}

	ws = memdb.NewWatchSet()
	allocs, err := state.AllocsByDeployment(ws, alloc.DeploymentID)
	if err != nil {
		t.Fatalf("err: %v", err)
	}

	if len(allocs) != 1 {
		t.Fatalf("bad: %#v", allocs)
	}

	if !reflect.DeepEqual(alloc, allocs[0]) {
		t.Fatalf("bad: %#v %#v", alloc, allocs[0])
	}

	index, err := state.Index("allocs")
	if err != nil {
		t.Fatalf("err: %v", err)
	}
	if index != 1001 {
		t.Fatalf("bad: %d", index)
	}

	if watchFired(ws) {
		t.Fatalf("bad")
	}
}

// Testing to ensure we keep issue
// https://github.com/hashicorp/nomad/issues/2583 fixed
func TestStateStore_UpsertAlloc_No_Job(t *testing.T) {
	state := testStateStore(t)
	alloc := mock.Alloc()
	alloc.Job = nil

	err := state.UpsertAllocs(999, []*structs.Allocation{alloc})
	if err == nil || !strings.Contains(err.Error(), "without a job") {
		t.Fatalf("expect err: %v", err)
	}
}

func TestStateStore_UpsertAlloc_NoEphemeralDisk(t *testing.T) {
	state := testStateStore(t)
	alloc := mock.Alloc()
	alloc.Job.TaskGroups[0].EphemeralDisk = nil
	alloc.Job.TaskGroups[0].Tasks[0].Resources.DiskMB = 120

	if err := state.UpsertJob(999, alloc.Job); err != nil {
		t.Fatalf("err: %v", err)
	}

	err := state.UpsertAllocs(1000, []*structs.Allocation{alloc})
	if err != nil {
		t.Fatalf("err: %v", err)
	}

	ws := memdb.NewWatchSet()
	out, err := state.AllocByID(ws, alloc.ID)
	if err != nil {
		t.Fatalf("err: %v", err)
	}

	expected := alloc.Copy()
	expected.Job.TaskGroups[0].EphemeralDisk = &structs.EphemeralDisk{SizeMB: 120}
	if !reflect.DeepEqual(expected, out) {
		t.Fatalf("bad: %#v %#v", expected, out)
	}
}

func TestStateStore_UpsertAlloc_ChildJob(t *testing.T) {
	state := testStateStore(t)

	parent := mock.Job()
	if err := state.UpsertJob(998, parent); err != nil {
		t.Fatalf("err: %v", err)
	}

	child := mock.Job()
	child.ParentID = parent.ID

	if err := state.UpsertJob(999, child); err != nil {
		t.Fatalf("err: %v", err)
	}

	alloc := mock.Alloc()
	alloc.JobID = child.ID
	alloc.Job = child

	// Create watchsets so we can test that delete fires the watch
	ws := memdb.NewWatchSet()
	if _, err := state.JobSummaryByID(ws, parent.ID); err != nil {
		t.Fatalf("bad: %v", err)
	}

	err := state.UpsertAllocs(1000, []*structs.Allocation{alloc})
	if err != nil {
		t.Fatalf("err: %v", err)
	}

	if !watchFired(ws) {
		t.Fatalf("bad")
	}

	ws = memdb.NewWatchSet()
	summary, err := state.JobSummaryByID(ws, parent.ID)
	if err != nil {
		t.Fatalf("err: %v", err)
	}
	if summary == nil {
		t.Fatalf("nil summary")
	}
	if summary.JobID != parent.ID {
		t.Fatalf("bad summary id: %v", parent.ID)
	}
	if summary.Children == nil {
		t.Fatalf("nil children summary")
	}
	if summary.Children.Pending != 0 || summary.Children.Running != 1 || summary.Children.Dead != 0 {
		t.Fatalf("bad children summary: %v", summary.Children)
	}

	if watchFired(ws) {
		t.Fatalf("bad")
	}
}

func TestStateStore_UpdateAlloc_Alloc(t *testing.T) {
	state := testStateStore(t)
	alloc := mock.Alloc()

	if err := state.UpsertJob(999, alloc.Job); err != nil {
		t.Fatalf("err: %v", err)
	}

	err := state.UpsertAllocs(1000, []*structs.Allocation{alloc})
	if err != nil {
		t.Fatalf("err: %v", err)
	}

	ws := memdb.NewWatchSet()
	summary, err := state.JobSummaryByID(ws, alloc.JobID)
	if err != nil {
		t.Fatalf("err: %v", err)
	}
	tgSummary := summary.Summary["web"]
	if tgSummary.Starting != 1 {
		t.Fatalf("expected starting: %v, actual: %v", 1, tgSummary.Starting)
	}

	alloc2 := mock.Alloc()
	alloc2.ID = alloc.ID
	alloc2.NodeID = alloc.NodeID + ".new"
	state.UpsertJobSummary(1001, mock.JobSummary(alloc2.JobID))

	// Create watchsets so we can test that update fires the watch
	watches := make([]memdb.WatchSet, 4)
	for i := 0; i < 4; i++ {
		watches[i] = memdb.NewWatchSet()
	}
	if _, err := state.AllocByID(watches[0], alloc2.ID); err != nil {
		t.Fatalf("bad: %v", err)
	}
	if _, err := state.AllocsByEval(watches[1], alloc2.EvalID); err != nil {
		t.Fatalf("bad: %v", err)
	}
	if _, err := state.AllocsByJob(watches[2], alloc2.JobID, false); err != nil {
		t.Fatalf("bad: %v", err)
	}
	if _, err := state.AllocsByNode(watches[3], alloc2.NodeID); err != nil {
		t.Fatalf("bad: %v", err)
	}

	err = state.UpsertAllocs(1002, []*structs.Allocation{alloc2})
	if err != nil {
		t.Fatalf("err: %v", err)
	}

	for i, ws := range watches {
		if !watchFired(ws) {
			t.Fatalf("bad %d", i)
		}
	}

	ws = memdb.NewWatchSet()
	out, err := state.AllocByID(ws, alloc.ID)
	if err != nil {
		t.Fatalf("err: %v", err)
	}

	if !reflect.DeepEqual(alloc2, out) {
		t.Fatalf("bad: %#v %#v", alloc2, out)
	}

	if out.CreateIndex != 1000 {
		t.Fatalf("bad: %#v", out)
	}
	if out.ModifyIndex != 1002 {
		t.Fatalf("bad: %#v", out)
	}

	index, err := state.Index("allocs")
	if err != nil {
		t.Fatalf("err: %v", err)
	}
	if index != 1002 {
		t.Fatalf("bad: %d", index)
	}

	// Ensure that summary hasb't changed
	summary, err = state.JobSummaryByID(ws, alloc.JobID)
	if err != nil {
		t.Fatalf("err: %v", err)
	}
	tgSummary = summary.Summary["web"]
	if tgSummary.Starting != 1 {
		t.Fatalf("expected starting: %v, actual: %v", 1, tgSummary.Starting)
	}

	if watchFired(ws) {
		t.Fatalf("bad")
	}
}

// This test ensures that the state store will mark the clients status as lost
// when set rather than preferring the existing status.
func TestStateStore_UpdateAlloc_Lost(t *testing.T) {
	state := testStateStore(t)
	alloc := mock.Alloc()
	alloc.ClientStatus = "foo"

	if err := state.UpsertJob(999, alloc.Job); err != nil {
		t.Fatalf("err: %v", err)
	}

	err := state.UpsertAllocs(1000, []*structs.Allocation{alloc})
	if err != nil {
		t.Fatalf("err: %v", err)
	}

	alloc2 := new(structs.Allocation)
	*alloc2 = *alloc
	alloc2.ClientStatus = structs.AllocClientStatusLost
	if err := state.UpsertAllocs(1001, []*structs.Allocation{alloc2}); err != nil {
		t.Fatalf("err: %v", err)
	}

	ws := memdb.NewWatchSet()
	out, err := state.AllocByID(ws, alloc2.ID)
	if err != nil {
		t.Fatalf("err: %v", err)
	}

	if out.ClientStatus != structs.AllocClientStatusLost {
		t.Fatalf("bad: %#v", out)
	}
}

// This test ensures an allocation can be updated when there is no job
// associated with it. This will happen when a job is stopped by an user which
// has non-terminal allocations on clients
func TestStateStore_UpdateAlloc_NoJob(t *testing.T) {
	state := testStateStore(t)
	alloc := mock.Alloc()

	// Upsert a job
	state.UpsertJobSummary(998, mock.JobSummary(alloc.JobID))
	if err := state.UpsertJob(999, alloc.Job); err != nil {
		t.Fatalf("err: %v", err)
	}

	err := state.UpsertAllocs(1000, []*structs.Allocation{alloc})
	if err != nil {
		t.Fatalf("err: %v", err)
	}

	if err := state.DeleteJob(1001, alloc.JobID); err != nil {
		t.Fatalf("err: %v", err)
	}

	// Update the desired state of the allocation to stop
	allocCopy := alloc.Copy()
	allocCopy.DesiredStatus = structs.AllocDesiredStatusStop
	if err := state.UpsertAllocs(1002, []*structs.Allocation{allocCopy}); err != nil {
		t.Fatalf("err: %v", err)
	}

	// Update the client state of the allocation to complete
	allocCopy1 := allocCopy.Copy()
	allocCopy1.ClientStatus = structs.AllocClientStatusComplete
	if err := state.UpdateAllocsFromClient(1003, []*structs.Allocation{allocCopy1}); err != nil {
		t.Fatalf("err: %v", err)
	}

	ws := memdb.NewWatchSet()
	out, _ := state.AllocByID(ws, alloc.ID)
	// Update the modify index of the alloc before comparing
	allocCopy1.ModifyIndex = 1003
	if !reflect.DeepEqual(out, allocCopy1) {
		t.Fatalf("expected: %#v \n actual: %#v", allocCopy1, out)
	}
}

func TestStateStore_JobSummary(t *testing.T) {
	state := testStateStore(t)

	// Add a job
	job := mock.Job()
	state.UpsertJob(900, job)

	// Get the job back
	ws := memdb.NewWatchSet()
	outJob, _ := state.JobByID(ws, job.ID)
	if outJob.CreateIndex != 900 {
		t.Fatalf("bad create index: %v", outJob.CreateIndex)
	}
	summary, _ := state.JobSummaryByID(ws, job.ID)
	if summary.CreateIndex != 900 {
		t.Fatalf("bad create index: %v", summary.CreateIndex)
	}

	// Upsert an allocation
	alloc := mock.Alloc()
	alloc.JobID = job.ID
	alloc.Job = job
	state.UpsertAllocs(910, []*structs.Allocation{alloc})

	// Update the alloc from client
	alloc1 := alloc.Copy()
	alloc1.ClientStatus = structs.AllocClientStatusPending
	alloc1.DesiredStatus = ""
	state.UpdateAllocsFromClient(920, []*structs.Allocation{alloc})

	alloc3 := alloc.Copy()
	alloc3.ClientStatus = structs.AllocClientStatusRunning
	alloc3.DesiredStatus = ""
	state.UpdateAllocsFromClient(930, []*structs.Allocation{alloc3})

	// Upsert the alloc
	alloc4 := alloc.Copy()
	alloc4.ClientStatus = structs.AllocClientStatusPending
	alloc4.DesiredStatus = structs.AllocDesiredStatusRun
	state.UpsertAllocs(950, []*structs.Allocation{alloc4})

	// Again upsert the alloc
	alloc5 := alloc.Copy()
	alloc5.ClientStatus = structs.AllocClientStatusPending
	alloc5.DesiredStatus = structs.AllocDesiredStatusRun
	state.UpsertAllocs(970, []*structs.Allocation{alloc5})

	if !watchFired(ws) {
		t.Fatalf("bad")
	}

	expectedSummary := structs.JobSummary{
		JobID: job.ID,
		Summary: map[string]structs.TaskGroupSummary{
			"web": structs.TaskGroupSummary{
				Running: 1,
			},
		},
		Children:    new(structs.JobChildrenSummary),
		CreateIndex: 900,
		ModifyIndex: 930,
	}

	summary, _ = state.JobSummaryByID(ws, job.ID)
	if !reflect.DeepEqual(&expectedSummary, summary) {
		t.Fatalf("expected: %#v, actual: %v", expectedSummary, summary)
	}

	// De-register the job.
	state.DeleteJob(980, job.ID)

	// Shouldn't have any effect on the summary
	alloc6 := alloc.Copy()
	alloc6.ClientStatus = structs.AllocClientStatusRunning
	alloc6.DesiredStatus = ""
	state.UpdateAllocsFromClient(990, []*structs.Allocation{alloc6})

	// We shouldn't have any summary at this point
	summary, _ = state.JobSummaryByID(ws, job.ID)
	if summary != nil {
		t.Fatalf("expected nil, actual: %#v", summary)
	}

	// Re-register the same job
	job1 := mock.Job()
	job1.ID = job.ID
	state.UpsertJob(1000, job1)
	outJob2, _ := state.JobByID(ws, job1.ID)
	if outJob2.CreateIndex != 1000 {
		t.Fatalf("bad create index: %v", outJob2.CreateIndex)
	}
	summary, _ = state.JobSummaryByID(ws, job1.ID)
	if summary.CreateIndex != 1000 {
		t.Fatalf("bad create index: %v", summary.CreateIndex)
	}

	// Upsert an allocation
	alloc7 := alloc.Copy()
	alloc7.JobID = outJob.ID
	alloc7.Job = outJob
	alloc7.ClientStatus = structs.AllocClientStatusComplete
	alloc7.DesiredStatus = structs.AllocDesiredStatusRun
	state.UpdateAllocsFromClient(1020, []*structs.Allocation{alloc7})

	expectedSummary = structs.JobSummary{
		JobID: job.ID,
		Summary: map[string]structs.TaskGroupSummary{
			"web": structs.TaskGroupSummary{},
		},
		Children:    new(structs.JobChildrenSummary),
		CreateIndex: 1000,
		ModifyIndex: 1000,
	}

	summary, _ = state.JobSummaryByID(ws, job1.ID)
	if !reflect.DeepEqual(&expectedSummary, summary) {
		t.Fatalf("expected: %#v, actual: %#v", expectedSummary, summary)
	}
}

func TestStateStore_ReconcileJobSummary(t *testing.T) {
	state := testStateStore(t)

	// Create an alloc
	alloc := mock.Alloc()

	// Add another task group to the job
	tg2 := alloc.Job.TaskGroups[0].Copy()
	tg2.Name = "db"
	alloc.Job.TaskGroups = append(alloc.Job.TaskGroups, tg2)
	state.UpsertJob(100, alloc.Job)

	// Create one more alloc for the db task group
	alloc2 := mock.Alloc()
	alloc2.TaskGroup = "db"
	alloc2.JobID = alloc.JobID
	alloc2.Job = alloc.Job

	// Upserts the alloc
	state.UpsertAllocs(110, []*structs.Allocation{alloc, alloc2})

	// Change the state of the first alloc to running
	alloc3 := alloc.Copy()
	alloc3.ClientStatus = structs.AllocClientStatusRunning
	state.UpdateAllocsFromClient(120, []*structs.Allocation{alloc3})

	//Add some more allocs to the second tg
	alloc4 := mock.Alloc()
	alloc4.JobID = alloc.JobID
	alloc4.Job = alloc.Job
	alloc4.TaskGroup = "db"
	alloc5 := alloc4.Copy()
	alloc5.ClientStatus = structs.AllocClientStatusRunning

	alloc6 := mock.Alloc()
	alloc6.JobID = alloc.JobID
	alloc6.Job = alloc.Job
	alloc6.TaskGroup = "db"
	alloc7 := alloc6.Copy()
	alloc7.ClientStatus = structs.AllocClientStatusComplete

	alloc8 := mock.Alloc()
	alloc8.JobID = alloc.JobID
	alloc8.Job = alloc.Job
	alloc8.TaskGroup = "db"
	alloc9 := alloc8.Copy()
	alloc9.ClientStatus = structs.AllocClientStatusFailed

	alloc10 := mock.Alloc()
	alloc10.JobID = alloc.JobID
	alloc10.Job = alloc.Job
	alloc10.TaskGroup = "db"
	alloc11 := alloc10.Copy()
	alloc11.ClientStatus = structs.AllocClientStatusLost

	state.UpsertAllocs(130, []*structs.Allocation{alloc4, alloc6, alloc8, alloc10})

	state.UpdateAllocsFromClient(150, []*structs.Allocation{alloc5, alloc7, alloc9, alloc11})

	// DeleteJobSummary is a helper method and doesn't modify the indexes table
	state.DeleteJobSummary(130, alloc.Job.ID)

	state.ReconcileJobSummaries(120)

	ws := memdb.NewWatchSet()
	summary, _ := state.JobSummaryByID(ws, alloc.Job.ID)
	expectedSummary := structs.JobSummary{
		JobID: alloc.Job.ID,
		Summary: map[string]structs.TaskGroupSummary{
			"web": structs.TaskGroupSummary{
				Running: 1,
			},
			"db": structs.TaskGroupSummary{
				Starting: 1,
				Running:  1,
				Failed:   1,
				Complete: 1,
				Lost:     1,
			},
		},
		CreateIndex: 100,
		ModifyIndex: 120,
	}
	if !reflect.DeepEqual(&expectedSummary, summary) {
		t.Fatalf("expected: %v, actual: %v", expectedSummary, summary)
	}
}

func TestStateStore_UpdateAlloc_JobNotPresent(t *testing.T) {
	state := testStateStore(t)

	alloc := mock.Alloc()
	state.UpsertJob(100, alloc.Job)
	state.UpsertAllocs(200, []*structs.Allocation{alloc})

	// Delete the job
	state.DeleteJob(300, alloc.Job.ID)

	// Update the alloc
	alloc1 := alloc.Copy()
	alloc1.ClientStatus = structs.AllocClientStatusRunning

	// Updating allocation should not throw any error
	if err := state.UpdateAllocsFromClient(400, []*structs.Allocation{alloc1}); err != nil {
		t.Fatalf("expect err: %v", err)
	}

	// Re-Register the job
	state.UpsertJob(500, alloc.Job)

	// Update the alloc again
	alloc2 := alloc.Copy()
	alloc2.ClientStatus = structs.AllocClientStatusComplete
	if err := state.UpdateAllocsFromClient(400, []*structs.Allocation{alloc1}); err != nil {
		t.Fatalf("expect err: %v", err)
	}

	// Job Summary of the newly registered job shouldn't account for the
	// allocation update for the older job
	expectedSummary := structs.JobSummary{
		JobID: alloc1.JobID,
		Summary: map[string]structs.TaskGroupSummary{
			"web": structs.TaskGroupSummary{},
		},
		Children:    new(structs.JobChildrenSummary),
		CreateIndex: 500,
		ModifyIndex: 500,
	}

	ws := memdb.NewWatchSet()
	summary, _ := state.JobSummaryByID(ws, alloc.Job.ID)
	if !reflect.DeepEqual(&expectedSummary, summary) {
		t.Fatalf("expected: %v, actual: %v", expectedSummary, summary)
	}
}

func TestStateStore_EvictAlloc_Alloc(t *testing.T) {
	state := testStateStore(t)
	alloc := mock.Alloc()

	state.UpsertJobSummary(999, mock.JobSummary(alloc.JobID))
	err := state.UpsertAllocs(1000, []*structs.Allocation{alloc})
	if err != nil {
		t.Fatalf("err: %v", err)
	}

	alloc2 := new(structs.Allocation)
	*alloc2 = *alloc
	alloc2.DesiredStatus = structs.AllocDesiredStatusEvict
	err = state.UpsertAllocs(1001, []*structs.Allocation{alloc2})
	if err != nil {
		t.Fatalf("err: %v", err)
	}

	ws := memdb.NewWatchSet()
	out, err := state.AllocByID(ws, alloc.ID)
	if err != nil {
		t.Fatalf("err: %v", err)
	}

	if out.DesiredStatus != structs.AllocDesiredStatusEvict {
		t.Fatalf("bad: %#v %#v", alloc, out)
	}

	index, err := state.Index("allocs")
	if err != nil {
		t.Fatalf("err: %v", err)
	}
	if index != 1001 {
		t.Fatalf("bad: %d", index)
	}
}

func TestStateStore_AllocsByNode(t *testing.T) {
	state := testStateStore(t)
	var allocs []*structs.Allocation

	for i := 0; i < 10; i++ {
		alloc := mock.Alloc()
		alloc.NodeID = "foo"
		allocs = append(allocs, alloc)
	}

	for idx, alloc := range allocs {
		state.UpsertJobSummary(uint64(900+idx), mock.JobSummary(alloc.JobID))
	}

	err := state.UpsertAllocs(1000, allocs)
	if err != nil {
		t.Fatalf("err: %v", err)
	}

	ws := memdb.NewWatchSet()
	out, err := state.AllocsByNode(ws, "foo")
	if err != nil {
		t.Fatalf("err: %v", err)
	}

	sort.Sort(AllocIDSort(allocs))
	sort.Sort(AllocIDSort(out))

	if !reflect.DeepEqual(allocs, out) {
		t.Fatalf("bad: %#v %#v", allocs, out)
	}

	if watchFired(ws) {
		t.Fatalf("bad")
	}
}

func TestStateStore_AllocsByNodeTerminal(t *testing.T) {
	state := testStateStore(t)
	var allocs, term, nonterm []*structs.Allocation

	for i := 0; i < 10; i++ {
		alloc := mock.Alloc()
		alloc.NodeID = "foo"
		if i%2 == 0 {
			alloc.DesiredStatus = structs.AllocDesiredStatusStop
			term = append(term, alloc)
		} else {
			nonterm = append(nonterm, alloc)
		}
		allocs = append(allocs, alloc)
	}

	for idx, alloc := range allocs {
		state.UpsertJobSummary(uint64(900+idx), mock.JobSummary(alloc.JobID))
	}

	err := state.UpsertAllocs(1000, allocs)
	if err != nil {
		t.Fatalf("err: %v", err)
	}

	// Verify the terminal allocs
	ws := memdb.NewWatchSet()
	out, err := state.AllocsByNodeTerminal(ws, "foo", true)
	if err != nil {
		t.Fatalf("err: %v", err)
	}

	sort.Sort(AllocIDSort(term))
	sort.Sort(AllocIDSort(out))

	if !reflect.DeepEqual(term, out) {
		t.Fatalf("bad: %#v %#v", term, out)
	}

	// Verify the non-terminal allocs
	out, err = state.AllocsByNodeTerminal(ws, "foo", false)
	if err != nil {
		t.Fatalf("err: %v", err)
	}

	sort.Sort(AllocIDSort(nonterm))
	sort.Sort(AllocIDSort(out))

	if !reflect.DeepEqual(nonterm, out) {
		t.Fatalf("bad: %#v %#v", nonterm, out)
	}

	if watchFired(ws) {
		t.Fatalf("bad")
	}
}

func TestStateStore_AllocsByJob(t *testing.T) {
	state := testStateStore(t)
	var allocs []*structs.Allocation

	for i := 0; i < 10; i++ {
		alloc := mock.Alloc()
		alloc.JobID = "foo"
		allocs = append(allocs, alloc)
	}

	for i, alloc := range allocs {
		state.UpsertJobSummary(uint64(900+i), mock.JobSummary(alloc.JobID))
	}

	err := state.UpsertAllocs(1000, allocs)
	if err != nil {
		t.Fatalf("err: %v", err)
	}

	ws := memdb.NewWatchSet()
	out, err := state.AllocsByJob(ws, "foo", false)
	if err != nil {
		t.Fatalf("err: %v", err)
	}

	sort.Sort(AllocIDSort(allocs))
	sort.Sort(AllocIDSort(out))

	if !reflect.DeepEqual(allocs, out) {
		t.Fatalf("bad: %#v %#v", allocs, out)
	}

	if watchFired(ws) {
		t.Fatalf("bad")
	}
}

func TestStateStore_AllocsForRegisteredJob(t *testing.T) {
	state := testStateStore(t)
	var allocs []*structs.Allocation
	var allocs1 []*structs.Allocation

	job := mock.Job()
	job.ID = "foo"
	state.UpsertJob(100, job)
	for i := 0; i < 3; i++ {
		alloc := mock.Alloc()
		alloc.Job = job
		alloc.JobID = job.ID
		allocs = append(allocs, alloc)
	}
	if err := state.UpsertAllocs(200, allocs); err != nil {
		t.Fatalf("err: %v", err)
	}

	if err := state.DeleteJob(250, job.ID); err != nil {
		t.Fatalf("err: %v", err)
	}

	job1 := mock.Job()
	job1.ID = "foo"
	job1.CreateIndex = 50
	state.UpsertJob(300, job1)
	for i := 0; i < 4; i++ {
		alloc := mock.Alloc()
		alloc.Job = job1
		alloc.JobID = job1.ID
		allocs1 = append(allocs1, alloc)
	}

	if err := state.UpsertAllocs(1000, allocs1); err != nil {
		t.Fatalf("err: %v", err)
	}

	ws := memdb.NewWatchSet()
	out, err := state.AllocsByJob(ws, job1.ID, true)
	if err != nil {
		t.Fatalf("err: %v", err)
	}

	expected := len(allocs) + len(allocs1)
	if len(out) != expected {
		t.Fatalf("expected: %v, actual: %v", expected, len(out))
	}

	out1, err := state.AllocsByJob(ws, job1.ID, false)
	expected = len(allocs1)
	if len(out1) != expected {
		t.Fatalf("expected: %v, actual: %v", expected, len(out1))
	}

	if watchFired(ws) {
		t.Fatalf("bad")
	}
}

func TestStateStore_AllocsByIDPrefix(t *testing.T) {
	state := testStateStore(t)
	var allocs []*structs.Allocation

	ids := []string{
		"aaaaaaaa-7bfb-395d-eb95-0685af2176b2",
		"aaaaaaab-7bfb-395d-eb95-0685af2176b2",
		"aaaaaabb-7bfb-395d-eb95-0685af2176b2",
		"aaaaabbb-7bfb-395d-eb95-0685af2176b2",
		"aaaabbbb-7bfb-395d-eb95-0685af2176b2",
		"aaabbbbb-7bfb-395d-eb95-0685af2176b2",
		"aabbbbbb-7bfb-395d-eb95-0685af2176b2",
		"abbbbbbb-7bfb-395d-eb95-0685af2176b2",
		"bbbbbbbb-7bfb-395d-eb95-0685af2176b2",
	}
	for i := 0; i < 9; i++ {
		alloc := mock.Alloc()
		alloc.ID = ids[i]
		allocs = append(allocs, alloc)
	}

	for i, alloc := range allocs {
		state.UpsertJobSummary(uint64(900+i), mock.JobSummary(alloc.JobID))
	}

	err := state.UpsertAllocs(1000, allocs)
	if err != nil {
		t.Fatalf("err: %v", err)
	}

	ws := memdb.NewWatchSet()
	iter, err := state.AllocsByIDPrefix(ws, "aaaa")
	if err != nil {
		t.Fatalf("err: %v", err)
	}

	gatherAllocs := func(iter memdb.ResultIterator) []*structs.Allocation {
		var allocs []*structs.Allocation
		for {
			raw := iter.Next()
			if raw == nil {
				break
			}
			allocs = append(allocs, raw.(*structs.Allocation))
		}
		return allocs
	}

	out := gatherAllocs(iter)
	if len(out) != 5 {
		t.Fatalf("bad: expected five allocations, got: %#v", out)
	}

	sort.Sort(AllocIDSort(allocs))

	for index, alloc := range out {
		if ids[index] != alloc.ID {
			t.Fatalf("bad: got unexpected id: %s", alloc.ID)
		}
	}

	iter, err = state.AllocsByIDPrefix(ws, "b-a7bfb")
	if err != nil {
		t.Fatalf("err: %v", err)
	}

	out = gatherAllocs(iter)
	if len(out) != 0 {
		t.Fatalf("bad: unexpected zero allocations, got: %#v", out)
	}

	if watchFired(ws) {
		t.Fatalf("bad")
	}
}

func TestStateStore_Allocs(t *testing.T) {
	state := testStateStore(t)
	var allocs []*structs.Allocation

	for i := 0; i < 10; i++ {
		alloc := mock.Alloc()
		allocs = append(allocs, alloc)
	}
	for i, alloc := range allocs {
		state.UpsertJobSummary(uint64(900+i), mock.JobSummary(alloc.JobID))
	}

	err := state.UpsertAllocs(1000, allocs)
	if err != nil {
		t.Fatalf("err: %v", err)
	}

	ws := memdb.NewWatchSet()
	iter, err := state.Allocs(ws)
	if err != nil {
		t.Fatalf("err: %v", err)
	}

	var out []*structs.Allocation
	for {
		raw := iter.Next()
		if raw == nil {
			break
		}
		out = append(out, raw.(*structs.Allocation))
	}

	sort.Sort(AllocIDSort(allocs))
	sort.Sort(AllocIDSort(out))

	if !reflect.DeepEqual(allocs, out) {
		t.Fatalf("bad: %#v %#v", allocs, out)
	}

	if watchFired(ws) {
		t.Fatalf("bad")
	}
}

func TestStateStore_RestoreAlloc(t *testing.T) {
	state := testStateStore(t)
	alloc := mock.Alloc()

	restore, err := state.Restore()
	if err != nil {
		t.Fatalf("err: %v", err)
	}

	err = restore.AllocRestore(alloc)
	if err != nil {
		t.Fatalf("err: %v", err)
	}

	restore.Commit()

	ws := memdb.NewWatchSet()
	out, err := state.AllocByID(ws, alloc.ID)
	if err != nil {
		t.Fatalf("err: %v", err)
	}

	if !reflect.DeepEqual(out, alloc) {
		t.Fatalf("Bad: %#v %#v", out, alloc)
	}

	if watchFired(ws) {
		t.Fatalf("bad")
	}
}

func TestStateStore_RestoreAlloc_NoEphemeralDisk(t *testing.T) {
	state := testStateStore(t)
	alloc := mock.Alloc()
	alloc.Job.TaskGroups[0].EphemeralDisk = nil
	alloc.Job.TaskGroups[0].Tasks[0].Resources.DiskMB = 120

	restore, err := state.Restore()
	if err != nil {
		t.Fatalf("err: %v", err)
	}

	err = restore.AllocRestore(alloc)
	if err != nil {
		t.Fatalf("err: %v", err)
	}

	restore.Commit()

	ws := memdb.NewWatchSet()
	out, err := state.AllocByID(ws, alloc.ID)
	if err != nil {
		t.Fatalf("err: %v", err)
	}

	expected := alloc.Copy()
	expected.Job.TaskGroups[0].EphemeralDisk = &structs.EphemeralDisk{SizeMB: 120}
	expected.Job.TaskGroups[0].Tasks[0].Resources.DiskMB = 0

	if !reflect.DeepEqual(out, expected) {
		t.Fatalf("Bad: %#v %#v", out, expected)
	}

	if watchFired(ws) {
		t.Fatalf("bad")
	}
}

func TestStateStore_SetJobStatus_ForceStatus(t *testing.T) {
	state := testStateStore(t)
	txn := state.db.Txn(true)

	// Create and insert a mock job.
	job := mock.Job()
	job.Status = ""
	job.ModifyIndex = 0
	if err := txn.Insert("jobs", job); err != nil {
		t.Fatalf("job insert failed: %v", err)
	}

	exp := "foobar"
	index := uint64(1000)
	if err := state.setJobStatus(index, txn, job, false, exp); err != nil {
		t.Fatalf("setJobStatus() failed: %v", err)
	}

	i, err := txn.First("jobs", "id", job.ID)
	if err != nil {
		t.Fatalf("job lookup failed: %v", err)
	}
	updated := i.(*structs.Job)

	if updated.Status != exp {
		t.Fatalf("setJobStatus() set %v; expected %v", updated.Status, exp)
	}

	if updated.ModifyIndex != index {
		t.Fatalf("setJobStatus() set %d; expected %d", updated.ModifyIndex, index)
	}
}

func TestStateStore_SetJobStatus_NoOp(t *testing.T) {
	state := testStateStore(t)
	txn := state.db.Txn(true)

	// Create and insert a mock job that should be pending.
	job := mock.Job()
	job.Status = structs.JobStatusPending
	job.ModifyIndex = 10
	if err := txn.Insert("jobs", job); err != nil {
		t.Fatalf("job insert failed: %v", err)
	}

	index := uint64(1000)
	if err := state.setJobStatus(index, txn, job, false, ""); err != nil {
		t.Fatalf("setJobStatus() failed: %v", err)
	}

	i, err := txn.First("jobs", "id", job.ID)
	if err != nil {
		t.Fatalf("job lookup failed: %v", err)
	}
	updated := i.(*structs.Job)

	if updated.ModifyIndex == index {
		t.Fatalf("setJobStatus() should have been a no-op")
	}
}

func TestStateStore_SetJobStatus(t *testing.T) {
	state := testStateStore(t)
	txn := state.db.Txn(true)

	// Create and insert a mock job that should be pending but has an incorrect
	// status.
	job := mock.Job()
	job.Status = "foobar"
	job.ModifyIndex = 10
	if err := txn.Insert("jobs", job); err != nil {
		t.Fatalf("job insert failed: %v", err)
	}

	index := uint64(1000)
	if err := state.setJobStatus(index, txn, job, false, ""); err != nil {
		t.Fatalf("setJobStatus() failed: %v", err)
	}

	i, err := txn.First("jobs", "id", job.ID)
	if err != nil {
		t.Fatalf("job lookup failed: %v", err)
	}
	updated := i.(*structs.Job)

	if updated.Status != structs.JobStatusPending {
		t.Fatalf("setJobStatus() set %v; expected %v", updated.Status, structs.JobStatusPending)
	}

	if updated.ModifyIndex != index {
		t.Fatalf("setJobStatus() set %d; expected %d", updated.ModifyIndex, index)
	}
}

func TestStateStore_GetJobStatus_NoEvalsOrAllocs(t *testing.T) {
	job := mock.Job()
	state := testStateStore(t)
	txn := state.db.Txn(false)
	status, err := state.getJobStatus(txn, job, false)
	if err != nil {
		t.Fatalf("getJobStatus() failed: %v", err)
	}

	if status != structs.JobStatusPending {
		t.Fatalf("getJobStatus() returned %v; expected %v", status, structs.JobStatusPending)
	}
}

func TestStateStore_GetJobStatus_NoEvalsOrAllocs_Periodic(t *testing.T) {
	job := mock.PeriodicJob()
	state := testStateStore(t)
	txn := state.db.Txn(false)
	status, err := state.getJobStatus(txn, job, false)
	if err != nil {
		t.Fatalf("getJobStatus() failed: %v", err)
	}

	if status != structs.JobStatusRunning {
		t.Fatalf("getJobStatus() returned %v; expected %v", status, structs.JobStatusRunning)
	}
}

func TestStateStore_GetJobStatus_NoEvalsOrAllocs_EvalDelete(t *testing.T) {
	job := mock.Job()
	state := testStateStore(t)
	txn := state.db.Txn(false)
	status, err := state.getJobStatus(txn, job, true)
	if err != nil {
		t.Fatalf("getJobStatus() failed: %v", err)
	}

	if status != structs.JobStatusDead {
		t.Fatalf("getJobStatus() returned %v; expected %v", status, structs.JobStatusDead)
	}
}

func TestStateStore_GetJobStatus_DeadEvalsAndAllocs(t *testing.T) {
	state := testStateStore(t)
	job := mock.Job()

	// Create a mock alloc that is dead.
	alloc := mock.Alloc()
	alloc.JobID = job.ID
	alloc.DesiredStatus = structs.AllocDesiredStatusStop
	state.UpsertJobSummary(999, mock.JobSummary(alloc.JobID))
	if err := state.UpsertAllocs(1000, []*structs.Allocation{alloc}); err != nil {
		t.Fatalf("err: %v", err)
	}

	// Create a mock eval that is complete
	eval := mock.Eval()
	eval.JobID = job.ID
	eval.Status = structs.EvalStatusComplete
	if err := state.UpsertEvals(1001, []*structs.Evaluation{eval}); err != nil {
		t.Fatalf("err: %v", err)
	}

	txn := state.db.Txn(false)
	status, err := state.getJobStatus(txn, job, false)
	if err != nil {
		t.Fatalf("getJobStatus() failed: %v", err)
	}

	if status != structs.JobStatusDead {
		t.Fatalf("getJobStatus() returned %v; expected %v", status, structs.JobStatusDead)
	}
}

func TestStateStore_GetJobStatus_RunningAlloc(t *testing.T) {
	state := testStateStore(t)
	job := mock.Job()

	// Create a mock alloc that is running.
	alloc := mock.Alloc()
	alloc.JobID = job.ID
	alloc.DesiredStatus = structs.AllocDesiredStatusRun
	state.UpsertJobSummary(999, mock.JobSummary(alloc.JobID))
	if err := state.UpsertAllocs(1000, []*structs.Allocation{alloc}); err != nil {
		t.Fatalf("err: %v", err)
	}

	txn := state.db.Txn(false)
	status, err := state.getJobStatus(txn, job, true)
	if err != nil {
		t.Fatalf("getJobStatus() failed: %v", err)
	}

	if status != structs.JobStatusRunning {
		t.Fatalf("getJobStatus() returned %v; expected %v", status, structs.JobStatusRunning)
	}
}

func TestStateStore_GetJobStatus_PeriodicJob(t *testing.T) {
	state := testStateStore(t)
	job := mock.PeriodicJob()

	txn := state.db.Txn(false)
	status, err := state.getJobStatus(txn, job, false)
	if err != nil {
		t.Fatalf("getJobStatus() failed: %v", err)
	}

	if status != structs.JobStatusRunning {
		t.Fatalf("getJobStatus() returned %v; expected %v", status, structs.JobStatusRunning)
	}

	// Mark it as stopped
	job.Stop = true
	status, err = state.getJobStatus(txn, job, false)
	if err != nil {
		t.Fatalf("getJobStatus() failed: %v", err)
	}

	if status != structs.JobStatusDead {
		t.Fatalf("getJobStatus() returned %v; expected %v", status, structs.JobStatusDead)
	}
}

func TestStateStore_GetJobStatus_ParameterizedJob(t *testing.T) {
	state := testStateStore(t)
	job := mock.Job()
	job.ParameterizedJob = &structs.ParameterizedJobConfig{}

	txn := state.db.Txn(false)
	status, err := state.getJobStatus(txn, job, false)
	if err != nil {
		t.Fatalf("getJobStatus() failed: %v", err)
	}

	if status != structs.JobStatusRunning {
		t.Fatalf("getJobStatus() returned %v; expected %v", status, structs.JobStatusRunning)
	}

	// Mark it as stopped
	job.Stop = true
	status, err = state.getJobStatus(txn, job, false)
	if err != nil {
		t.Fatalf("getJobStatus() failed: %v", err)
	}

	if status != structs.JobStatusDead {
		t.Fatalf("getJobStatus() returned %v; expected %v", status, structs.JobStatusDead)
	}
}

func TestStateStore_SetJobStatus_PendingEval(t *testing.T) {
	state := testStateStore(t)
	job := mock.Job()

	// Create a mock eval that is pending.
	eval := mock.Eval()
	eval.JobID = job.ID
	eval.Status = structs.EvalStatusPending
	if err := state.UpsertEvals(1000, []*structs.Evaluation{eval}); err != nil {
		t.Fatalf("err: %v", err)
	}

	txn := state.db.Txn(false)
	status, err := state.getJobStatus(txn, job, true)
	if err != nil {
		t.Fatalf("getJobStatus() failed: %v", err)
	}

	if status != structs.JobStatusPending {
		t.Fatalf("getJobStatus() returned %v; expected %v", status, structs.JobStatusPending)
	}
}

// TestStateStore_SetJobStatus_SystemJob asserts that system jobs are still
// considered running until explicitly stopped.
func TestStateStore_SetJobStatus_SystemJob(t *testing.T) {
	state := testStateStore(t)
	job := mock.SystemJob()

	// Create a mock eval that is pending.
	eval := mock.Eval()
	eval.JobID = job.ID
	eval.Type = job.Type
	eval.Status = structs.EvalStatusComplete
	if err := state.UpsertEvals(1000, []*structs.Evaluation{eval}); err != nil {
		t.Fatalf("err: %v", err)
	}

	txn := state.db.Txn(false)
	status, err := state.getJobStatus(txn, job, true)
	if err != nil {
		t.Fatalf("getJobStatus() failed: %v", err)
	}

	if expected := structs.JobStatusRunning; status != expected {
		t.Fatalf("getJobStatus() returned %v; expected %v", status, expected)
	}

	// Stop the job
	job.Stop = true
	status, err = state.getJobStatus(txn, job, true)
	if err != nil {
		t.Fatalf("getJobStatus() failed: %v", err)
	}

	if expected := structs.JobStatusDead; status != expected {
		t.Fatalf("getJobStatus() returned %v; expected %v", status, expected)
	}
}

func TestStateJobSummary_UpdateJobCount(t *testing.T) {
	state := testStateStore(t)
	alloc := mock.Alloc()
	job := alloc.Job
	job.TaskGroups[0].Count = 3

	// Create watchsets so we can test that upsert fires the watch
	ws := memdb.NewWatchSet()
	if _, err := state.JobSummaryByID(ws, job.ID); err != nil {
		t.Fatalf("bad: %v", err)
	}

	if err := state.UpsertJob(1000, job); err != nil {
		t.Fatalf("err: %v", err)
	}

	if err := state.UpsertAllocs(1001, []*structs.Allocation{alloc}); err != nil {
		t.Fatalf("err: %v", err)
	}

	if !watchFired(ws) {
		t.Fatalf("bad")
	}

	ws = memdb.NewWatchSet()
	summary, _ := state.JobSummaryByID(ws, job.ID)
	expectedSummary := structs.JobSummary{
		JobID: job.ID,
		Summary: map[string]structs.TaskGroupSummary{
			"web": {
				Starting: 1,
			},
		},
		Children:    new(structs.JobChildrenSummary),
		CreateIndex: 1000,
		ModifyIndex: 1001,
	}
	if !reflect.DeepEqual(summary, &expectedSummary) {
		t.Fatalf("expected: %v, actual: %v", expectedSummary, summary)
	}

	// Create watchsets so we can test that upsert fires the watch
	ws2 := memdb.NewWatchSet()
	if _, err := state.JobSummaryByID(ws2, job.ID); err != nil {
		t.Fatalf("bad: %v", err)
	}

	alloc2 := mock.Alloc()
	alloc2.Job = job
	alloc2.JobID = job.ID

	alloc3 := mock.Alloc()
	alloc3.Job = job
	alloc3.JobID = job.ID

	if err := state.UpsertAllocs(1002, []*structs.Allocation{alloc2, alloc3}); err != nil {
		t.Fatalf("err: %v", err)
	}

	if !watchFired(ws2) {
		t.Fatalf("bad")
	}

	outA, _ := state.AllocByID(ws, alloc3.ID)

	summary, _ = state.JobSummaryByID(ws, job.ID)
	expectedSummary = structs.JobSummary{
		JobID: job.ID,
		Summary: map[string]structs.TaskGroupSummary{
			"web": {
				Starting: 3,
			},
		},
		Children:    new(structs.JobChildrenSummary),
		CreateIndex: job.CreateIndex,
		ModifyIndex: outA.ModifyIndex,
	}
	if !reflect.DeepEqual(summary, &expectedSummary) {
		t.Fatalf("expected summary: %v, actual: %v", expectedSummary, summary)
	}

	// Create watchsets so we can test that upsert fires the watch
	ws3 := memdb.NewWatchSet()
	if _, err := state.JobSummaryByID(ws3, job.ID); err != nil {
		t.Fatalf("bad: %v", err)
	}

	alloc4 := mock.Alloc()
	alloc4.ID = alloc2.ID
	alloc4.Job = alloc2.Job
	alloc4.JobID = alloc2.JobID
	alloc4.ClientStatus = structs.AllocClientStatusComplete

	alloc5 := mock.Alloc()
	alloc5.ID = alloc3.ID
	alloc5.Job = alloc3.Job
	alloc5.JobID = alloc3.JobID
	alloc5.ClientStatus = structs.AllocClientStatusComplete

	if err := state.UpdateAllocsFromClient(1004, []*structs.Allocation{alloc4, alloc5}); err != nil {
		t.Fatalf("err: %v", err)
	}

	if !watchFired(ws2) {
		t.Fatalf("bad")
	}

	outA, _ = state.AllocByID(ws, alloc5.ID)
	summary, _ = state.JobSummaryByID(ws, job.ID)
	expectedSummary = structs.JobSummary{
		JobID: job.ID,
		Summary: map[string]structs.TaskGroupSummary{
			"web": {
				Complete: 2,
				Starting: 1,
			},
		},
		Children:    new(structs.JobChildrenSummary),
		CreateIndex: job.CreateIndex,
		ModifyIndex: outA.ModifyIndex,
	}
	if !reflect.DeepEqual(summary, &expectedSummary) {
		t.Fatalf("expected: %v, actual: %v", expectedSummary, summary)
	}
}

func TestJobSummary_UpdateClientStatus(t *testing.T) {
	state := testStateStore(t)
	alloc := mock.Alloc()
	job := alloc.Job
	job.TaskGroups[0].Count = 3

	alloc2 := mock.Alloc()
	alloc2.Job = job
	alloc2.JobID = job.ID

	alloc3 := mock.Alloc()
	alloc3.Job = job
	alloc3.JobID = job.ID

	err := state.UpsertJob(1000, job)
	if err != nil {
		t.Fatalf("err: %v", err)
	}

	if err := state.UpsertAllocs(1001, []*structs.Allocation{alloc, alloc2, alloc3}); err != nil {
		t.Fatalf("err: %v", err)
	}

	ws := memdb.NewWatchSet()
	summary, _ := state.JobSummaryByID(ws, job.ID)
	if summary.Summary["web"].Starting != 3 {
		t.Fatalf("bad job summary: %v", summary)
	}

	alloc4 := mock.Alloc()
	alloc4.ID = alloc2.ID
	alloc4.Job = alloc2.Job
	alloc4.JobID = alloc2.JobID
	alloc4.ClientStatus = structs.AllocClientStatusComplete

	alloc5 := mock.Alloc()
	alloc5.ID = alloc3.ID
	alloc5.Job = alloc3.Job
	alloc5.JobID = alloc3.JobID
	alloc5.ClientStatus = structs.AllocClientStatusFailed

	alloc6 := mock.Alloc()
	alloc6.ID = alloc.ID
	alloc6.Job = alloc.Job
	alloc6.JobID = alloc.JobID
	alloc6.ClientStatus = structs.AllocClientStatusRunning

	if err := state.UpdateAllocsFromClient(1002, []*structs.Allocation{alloc4, alloc5, alloc6}); err != nil {
		t.Fatalf("err: %v", err)
	}

	if !watchFired(ws) {
		t.Fatalf("bad")
	}

	summary, _ = state.JobSummaryByID(ws, job.ID)
	if summary.Summary["web"].Running != 1 || summary.Summary["web"].Failed != 1 || summary.Summary["web"].Complete != 1 {
		t.Fatalf("bad job summary: %v", summary)
	}

	alloc7 := mock.Alloc()
	alloc7.Job = alloc.Job
	alloc7.JobID = alloc.JobID

	if err := state.UpsertAllocs(1003, []*structs.Allocation{alloc7}); err != nil {
		t.Fatalf("err: %v", err)
	}
	summary, _ = state.JobSummaryByID(ws, job.ID)
	if summary.Summary["web"].Starting != 1 || summary.Summary["web"].Running != 1 || summary.Summary["web"].Failed != 1 || summary.Summary["web"].Complete != 1 {
		t.Fatalf("bad job summary: %v", summary)
	}
}

// Test that non-existent deployment can't be updated
func TestStateStore_UpsertDeploymentStatusUpdate_NonExistent(t *testing.T) {
	state := testStateStore(t)

	// Update the non-existent deployment
	req := &structs.DeploymentStatusUpdateRequest{
		DeploymentUpdate: &structs.DeploymentStatusUpdate{
			DeploymentID: structs.GenerateUUID(),
			Status:       structs.DeploymentStatusRunning,
		},
	}
	err := state.UpdateDeploymentStatus(2, req)
	if err == nil || !strings.Contains(err.Error(), "does not exist") {
		t.Fatalf("expected error updating the status because the deployment doesn't exist")
	}
}

// Test that terminal deployment can't be updated
func TestStateStore_UpsertDeploymentStatusUpdate_Terminal(t *testing.T) {
	state := testStateStore(t)

	// Insert a terminal deployment
	d := mock.Deployment()
	d.Status = structs.DeploymentStatusFailed

	if err := state.UpsertDeployment(1, d); err != nil {
		t.Fatalf("bad: %v", err)
	}

	// Update the deployment
	req := &structs.DeploymentStatusUpdateRequest{
		DeploymentUpdate: &structs.DeploymentStatusUpdate{
			DeploymentID: d.ID,
			Status:       structs.DeploymentStatusRunning,
		},
	}
	err := state.UpdateDeploymentStatus(2, req)
	if err == nil || !strings.Contains(err.Error(), "has terminal status") {
		t.Fatalf("expected error updating the status because the deployment is terminal")
	}
}

// Test that a non terminal deployment is updated and that a job and eval are
// created.
func TestStateStore_UpsertDeploymentStatusUpdate_NonTerminal(t *testing.T) {
	state := testStateStore(t)

	// Insert a deployment
	d := mock.Deployment()
	if err := state.UpsertDeployment(1, d); err != nil {
		t.Fatalf("bad: %v", err)
	}

	// Create an eval and a job
	e := mock.Eval()
	j := mock.Job()

	// Update the deployment
	status, desc := structs.DeploymentStatusFailed, "foo"
	req := &structs.DeploymentStatusUpdateRequest{
		DeploymentUpdate: &structs.DeploymentStatusUpdate{
			DeploymentID:      d.ID,
			Status:            status,
			StatusDescription: desc,
		},
		Job:  j,
		Eval: e,
	}
	err := state.UpdateDeploymentStatus(2, req)
	if err != nil {
		t.Fatalf("bad: %v", err)
	}

	// Check that the status was updated properly
	ws := memdb.NewWatchSet()
	dout, err := state.DeploymentByID(ws, d.ID)
	if err != nil {
		t.Fatalf("bad: %v", err)
	}
	if dout.Status != status || dout.StatusDescription != desc {
		t.Fatalf("bad: %#v", dout)
	}

	// Check that the evaluation was created
	eout, _ := state.EvalByID(ws, e.ID)
	if err != nil {
		t.Fatalf("bad: %v", err)
	}
	if eout == nil {
		t.Fatalf("bad: %#v", eout)
	}

	// Check that the job was created
	jout, _ := state.JobByID(ws, j.ID)
	if err != nil {
		t.Fatalf("bad: %v", err)
	}
	if jout == nil {
		t.Fatalf("bad: %#v", jout)
	}
}

// Test that when a deployment is updated to successful the job is updated to
// stable
func TestStateStore_UpsertDeploymentStatusUpdate_Successful(t *testing.T) {
	state := testStateStore(t)

	// Insert a job
	job := mock.Job()
	if err := state.UpsertJob(1, job); err != nil {
		t.Fatalf("bad: %v", err)
	}

	// Insert a deployment
	d := structs.NewDeployment(job)
	if err := state.UpsertDeployment(2, d); err != nil {
		t.Fatalf("bad: %v", err)
	}

	// Update the deployment
	req := &structs.DeploymentStatusUpdateRequest{
		DeploymentUpdate: &structs.DeploymentStatusUpdate{
			DeploymentID:      d.ID,
			Status:            structs.DeploymentStatusSuccessful,
			StatusDescription: structs.DeploymentStatusDescriptionSuccessful,
		},
	}
	err := state.UpdateDeploymentStatus(3, req)
	if err != nil {
		t.Fatalf("bad: %v", err)
	}

	// Check that the status was updated properly
	ws := memdb.NewWatchSet()
	dout, err := state.DeploymentByID(ws, d.ID)
	if err != nil {
		t.Fatalf("bad: %v", err)
	}
	if dout.Status != structs.DeploymentStatusSuccessful ||
		dout.StatusDescription != structs.DeploymentStatusDescriptionSuccessful {
		t.Fatalf("bad: %#v", dout)
	}

	// Check that the job was created
	jout, _ := state.JobByID(ws, job.ID)
	if err != nil {
		t.Fatalf("bad: %v", err)
	}
	if jout == nil {
		t.Fatalf("bad: %#v", jout)
	}
	if !jout.Stable {
		t.Fatalf("job not marked stable %#v", jout)
	}
	if jout.Version != d.JobVersion {
		t.Fatalf("job version changed; got %d; want %d", jout.Version, d.JobVersion)
	}
}

func TestStateStore_UpdateJobStability(t *testing.T) {
	state := testStateStore(t)

	// Insert a job twice to get two versions
	job := mock.Job()
	if err := state.UpsertJob(1, job); err != nil {
		t.Fatalf("bad: %v", err)
	}

	if err := state.UpsertJob(2, job); err != nil {
		t.Fatalf("bad: %v", err)
	}

	// Update the stability to true
	err := state.UpdateJobStability(3, job.ID, 0, true)
	if err != nil {
		t.Fatalf("bad: %v", err)
	}

	// Check that the job was updated properly
	ws := memdb.NewWatchSet()
	jout, _ := state.JobByIDAndVersion(ws, job.ID, 0)
	if err != nil {
		t.Fatalf("bad: %v", err)
	}
	if jout == nil {
		t.Fatalf("bad: %#v", jout)
	}
	if !jout.Stable {
		t.Fatalf("job not marked stable %#v", jout)
	}

	// Update the stability to false
	err = state.UpdateJobStability(3, job.ID, 0, false)
	if err != nil {
		t.Fatalf("bad: %v", err)
	}

	// Check that the job was updated properly
	jout, _ = state.JobByIDAndVersion(ws, job.ID, 0)
	if err != nil {
		t.Fatalf("bad: %v", err)
	}
	if jout == nil {
		t.Fatalf("bad: %#v", jout)
	}
	if jout.Stable {
		t.Fatalf("job marked stable %#v", jout)
	}
}

// Test that non-existent deployment can't be promoted
func TestStateStore_UpsertDeploymentPromotion_NonExistent(t *testing.T) {
	state := testStateStore(t)

	// Promote the non-existent deployment
	req := &structs.ApplyDeploymentPromoteRequest{
		DeploymentPromoteRequest: structs.DeploymentPromoteRequest{
			DeploymentID: structs.GenerateUUID(),
			All:          true,
		},
	}
	err := state.UpdateDeploymentPromotion(2, req)
	if err == nil || !strings.Contains(err.Error(), "does not exist") {
		t.Fatalf("expected error promoting because the deployment doesn't exist")
	}
}

// Test that terminal deployment can't be updated
func TestStateStore_UpsertDeploymentPromotion_Terminal(t *testing.T) {
	state := testStateStore(t)

	// Insert a terminal deployment
	d := mock.Deployment()
	d.Status = structs.DeploymentStatusFailed

	if err := state.UpsertDeployment(1, d); err != nil {
		t.Fatalf("bad: %v", err)
	}

	// Promote the deployment
	req := &structs.ApplyDeploymentPromoteRequest{
		DeploymentPromoteRequest: structs.DeploymentPromoteRequest{
			DeploymentID: d.ID,
			All:          true,
		},
	}
	err := state.UpdateDeploymentPromotion(2, req)
	if err == nil || !strings.Contains(err.Error(), "has terminal status") {
		t.Fatalf("expected error updating the status because the deployment is terminal: %v", err)
	}
}

// Test promoting unhealthy canaries in a deployment.
func TestStateStore_UpsertDeploymentPromotion_Unhealthy(t *testing.T) {
	state := testStateStore(t)

	// Create a job
	j := mock.Job()
	if err := state.UpsertJob(1, j); err != nil {
		t.Fatalf("bad: %v", err)
	}

	// Create a deployment
	d := mock.Deployment()
	d.JobID = j.ID
	if err := state.UpsertDeployment(2, d); err != nil {
		t.Fatalf("bad: %v", err)
	}

	// Create a set of allocations
	c1 := mock.Alloc()
	c1.JobID = j.ID
	c1.DeploymentID = d.ID
	d.TaskGroups[c1.TaskGroup].PlacedCanaries = append(d.TaskGroups[c1.TaskGroup].PlacedCanaries, c1.ID)
	c2 := mock.Alloc()
	c2.JobID = j.ID
	c2.DeploymentID = d.ID
	d.TaskGroups[c2.TaskGroup].PlacedCanaries = append(d.TaskGroups[c2.TaskGroup].PlacedCanaries, c2.ID)

	if err := state.UpsertAllocs(3, []*structs.Allocation{c1, c2}); err != nil {
		t.Fatalf("err: %v", err)
	}

	// Promote the canaries
	req := &structs.ApplyDeploymentPromoteRequest{
		DeploymentPromoteRequest: structs.DeploymentPromoteRequest{
			DeploymentID: d.ID,
			All:          true,
		},
	}
	err := state.UpdateDeploymentPromotion(4, req)
	if err == nil {
		t.Fatalf("bad: %v", err)
	}
	if !strings.Contains(err.Error(), c1.ID) {
		t.Fatalf("expect canary %q to be listed as unhealth: %v", c1.ID, err)
	}
	if !strings.Contains(err.Error(), c2.ID) {
		t.Fatalf("expect canary %q to be listed as unhealth: %v", c2.ID, err)
	}
}

// Test promoting a deployment with no canaries
func TestStateStore_UpsertDeploymentPromotion_NoCanaries(t *testing.T) {
	state := testStateStore(t)

	// Create a job
	j := mock.Job()
	if err := state.UpsertJob(1, j); err != nil {
		t.Fatalf("bad: %v", err)
	}

	// Create a deployment
	d := mock.Deployment()
	d.JobID = j.ID
	if err := state.UpsertDeployment(2, d); err != nil {
		t.Fatalf("bad: %v", err)
	}

	// Promote the canaries
	req := &structs.ApplyDeploymentPromoteRequest{
		DeploymentPromoteRequest: structs.DeploymentPromoteRequest{
			DeploymentID: d.ID,
			All:          true,
		},
	}
	err := state.UpdateDeploymentPromotion(4, req)
	if err == nil {
		t.Fatalf("bad: %v", err)
	}
	if !strings.Contains(err.Error(), "no canaries to promote") {
		t.Fatalf("expect error promoting non-existent canaries: %v", err)
	}
}

// Test promoting all canaries in a deployment.
func TestStateStore_UpsertDeploymentPromotion_All(t *testing.T) {
	state := testStateStore(t)

	// Create a job with two task groups
	j := mock.Job()
	tg1 := j.TaskGroups[0]
	tg2 := tg1.Copy()
	tg2.Name = "foo"
	j.TaskGroups = append(j.TaskGroups, tg2)
	if err := state.UpsertJob(1, j); err != nil {
		t.Fatalf("bad: %v", err)
	}

	// Create a deployment
	d := mock.Deployment()
	d.StatusDescription = structs.DeploymentStatusDescriptionRunningNeedsPromotion
	d.JobID = j.ID
	d.TaskGroups = map[string]*structs.DeploymentState{
		"web": &structs.DeploymentState{
			DesiredTotal:    10,
			DesiredCanaries: 1,
		},
		"foo": &structs.DeploymentState{
			DesiredTotal:    10,
			DesiredCanaries: 1,
		},
	}
	if err := state.UpsertDeployment(2, d); err != nil {
		t.Fatalf("bad: %v", err)
	}

	// Create a set of allocations
	c1 := mock.Alloc()
	c1.JobID = j.ID
	c1.DeploymentID = d.ID
	d.TaskGroups[c1.TaskGroup].PlacedCanaries = append(d.TaskGroups[c1.TaskGroup].PlacedCanaries, c1.ID)
	c1.DeploymentStatus = &structs.AllocDeploymentStatus{
		Healthy: helper.BoolToPtr(true),
	}
	c2 := mock.Alloc()
	c2.JobID = j.ID
	c2.DeploymentID = d.ID
	d.TaskGroups[c2.TaskGroup].PlacedCanaries = append(d.TaskGroups[c2.TaskGroup].PlacedCanaries, c2.ID)
	c2.TaskGroup = tg2.Name
	c2.DeploymentStatus = &structs.AllocDeploymentStatus{
		Healthy: helper.BoolToPtr(true),
	}

	if err := state.UpsertAllocs(3, []*structs.Allocation{c1, c2}); err != nil {
		t.Fatalf("err: %v", err)
	}

	// Create an eval
	e := mock.Eval()

	// Promote the canaries
	req := &structs.ApplyDeploymentPromoteRequest{
		DeploymentPromoteRequest: structs.DeploymentPromoteRequest{
			DeploymentID: d.ID,
			All:          true,
		},
		Eval: e,
	}
	err := state.UpdateDeploymentPromotion(4, req)
	if err != nil {
		t.Fatalf("bad: %v", err)
	}

	// Check that the status per task group was updated properly
	ws := memdb.NewWatchSet()
	dout, err := state.DeploymentByID(ws, d.ID)
	if err != nil {
		t.Fatalf("bad: %v", err)
	}
	if dout.StatusDescription != structs.DeploymentStatusDescriptionRunning {
		t.Fatalf("status description not updated: got %v; want %v", dout.StatusDescription, structs.DeploymentStatusDescriptionRunning)
	}
	if len(dout.TaskGroups) != 2 {
		t.Fatalf("bad: %#v", dout.TaskGroups)
	}
	for tg, state := range dout.TaskGroups {
		if !state.Promoted {
			t.Fatalf("bad: group %q not promoted %#v", tg, state)
		}
	}

	// Check that the evaluation was created
	eout, _ := state.EvalByID(ws, e.ID)
	if err != nil {
		t.Fatalf("bad: %v", err)
	}
	if eout == nil {
		t.Fatalf("bad: %#v", eout)
	}
}

// Test promoting a subset of canaries in a deployment.
func TestStateStore_UpsertDeploymentPromotion_Subset(t *testing.T) {
	state := testStateStore(t)

	// Create a job with two task groups
	j := mock.Job()
	tg1 := j.TaskGroups[0]
	tg2 := tg1.Copy()
	tg2.Name = "foo"
	j.TaskGroups = append(j.TaskGroups, tg2)
	if err := state.UpsertJob(1, j); err != nil {
		t.Fatalf("bad: %v", err)
	}

	// Create a deployment
	d := mock.Deployment()
	d.JobID = j.ID
	d.TaskGroups = map[string]*structs.DeploymentState{
		"web": &structs.DeploymentState{
			DesiredTotal:    10,
			DesiredCanaries: 1,
		},
		"foo": &structs.DeploymentState{
			DesiredTotal:    10,
			DesiredCanaries: 1,
		},
	}
	if err := state.UpsertDeployment(2, d); err != nil {
		t.Fatalf("bad: %v", err)
	}

	// Create a set of allocations
	c1 := mock.Alloc()
	c1.JobID = j.ID
	c1.DeploymentID = d.ID
	d.TaskGroups[c1.TaskGroup].PlacedCanaries = append(d.TaskGroups[c1.TaskGroup].PlacedCanaries, c1.ID)
	c1.DeploymentStatus = &structs.AllocDeploymentStatus{
		Healthy: helper.BoolToPtr(true),
	}
	c2 := mock.Alloc()
	c2.JobID = j.ID
	c2.DeploymentID = d.ID
	d.TaskGroups[c2.TaskGroup].PlacedCanaries = append(d.TaskGroups[c2.TaskGroup].PlacedCanaries, c2.ID)
	c2.TaskGroup = tg2.Name
	c2.DeploymentStatus = &structs.AllocDeploymentStatus{
		Healthy: helper.BoolToPtr(true),
	}

	if err := state.UpsertAllocs(3, []*structs.Allocation{c1, c2}); err != nil {
		t.Fatalf("err: %v", err)
	}

	// Create an eval
	e := mock.Eval()

	// Promote the canaries
	req := &structs.ApplyDeploymentPromoteRequest{
		DeploymentPromoteRequest: structs.DeploymentPromoteRequest{
			DeploymentID: d.ID,
			Groups:       []string{"web"},
		},
		Eval: e,
	}
	err := state.UpdateDeploymentPromotion(4, req)
	if err != nil {
		t.Fatalf("bad: %v", err)
	}

	// Check that the status per task group was updated properly
	ws := memdb.NewWatchSet()
	dout, err := state.DeploymentByID(ws, d.ID)
	if err != nil {
		t.Fatalf("bad: %v", err)
	}
	if len(dout.TaskGroups) != 2 {
		t.Fatalf("bad: %#v", dout.TaskGroups)
	}
	stateout, ok := dout.TaskGroups["web"]
	if !ok {
		t.Fatalf("bad: no state for task group web")
	}
	if !stateout.Promoted {
		t.Fatalf("bad: task group web not promoted: %#v", stateout)
	}

	// Check that the evaluation was created
	eout, _ := state.EvalByID(ws, e.ID)
	if err != nil {
		t.Fatalf("bad: %v", err)
	}
	if eout == nil {
		t.Fatalf("bad: %#v", eout)
	}
}

// Test that allocation health can't be set against a non-existent deployment
func TestStateStore_UpsertDeploymentAllocHealth_NonExistent(t *testing.T) {
	state := testStateStore(t)

	// Set health against the non-existent deployment
	req := &structs.ApplyDeploymentAllocHealthRequest{
		DeploymentAllocHealthRequest: structs.DeploymentAllocHealthRequest{
			DeploymentID:         structs.GenerateUUID(),
			HealthyAllocationIDs: []string{structs.GenerateUUID()},
		},
	}
	err := state.UpdateDeploymentAllocHealth(2, req)
	if err == nil || !strings.Contains(err.Error(), "does not exist") {
		t.Fatalf("expected error because the deployment doesn't exist: %v", err)
	}
}

// Test that allocation health can't be set against a terminal deployment
func TestStateStore_UpsertDeploymentAllocHealth_Terminal(t *testing.T) {
	state := testStateStore(t)

	// Insert a terminal deployment
	d := mock.Deployment()
	d.Status = structs.DeploymentStatusFailed

	if err := state.UpsertDeployment(1, d); err != nil {
		t.Fatalf("bad: %v", err)
	}

	// Set health against the terminal deployment
	req := &structs.ApplyDeploymentAllocHealthRequest{
		DeploymentAllocHealthRequest: structs.DeploymentAllocHealthRequest{
			DeploymentID:         d.ID,
			HealthyAllocationIDs: []string{structs.GenerateUUID()},
		},
	}
	err := state.UpdateDeploymentAllocHealth(2, req)
	if err == nil || !strings.Contains(err.Error(), "has terminal status") {
		t.Fatalf("expected error because the deployment is terminal: %v", err)
	}
}

// Test that allocation health can't be set against a non-existent alloc
func TestStateStore_UpsertDeploymentAllocHealth_BadAlloc_NonExistent(t *testing.T) {
	state := testStateStore(t)

	// Insert a deployment
	d := mock.Deployment()
	if err := state.UpsertDeployment(1, d); err != nil {
		t.Fatalf("bad: %v", err)
	}

	// Set health against the terminal deployment
	req := &structs.ApplyDeploymentAllocHealthRequest{
		DeploymentAllocHealthRequest: structs.DeploymentAllocHealthRequest{
			DeploymentID:         d.ID,
			HealthyAllocationIDs: []string{structs.GenerateUUID()},
		},
	}
	err := state.UpdateDeploymentAllocHealth(2, req)
	if err == nil || !strings.Contains(err.Error(), "unknown alloc") {
		t.Fatalf("expected error because the alloc doesn't exist: %v", err)
	}
}

// Test that allocation health can't be set for an alloc with mismatched
// deployment ids
func TestStateStore_UpsertDeploymentAllocHealth_BadAlloc_MismatchDeployment(t *testing.T) {
	state := testStateStore(t)

	// Insert two  deployment
	d1 := mock.Deployment()
	d2 := mock.Deployment()
	if err := state.UpsertDeployment(1, d1); err != nil {
		t.Fatalf("bad: %v", err)
	}
	if err := state.UpsertDeployment(2, d2); err != nil {
		t.Fatalf("bad: %v", err)
	}

	// Insert an alloc for a random deployment
	a := mock.Alloc()
	a.DeploymentID = d1.ID
	if err := state.UpsertAllocs(3, []*structs.Allocation{a}); err != nil {
		t.Fatalf("bad: %v", err)
	}

	// Set health against the terminal deployment
	req := &structs.ApplyDeploymentAllocHealthRequest{
		DeploymentAllocHealthRequest: structs.DeploymentAllocHealthRequest{
			DeploymentID:         d2.ID,
			HealthyAllocationIDs: []string{a.ID},
		},
	}
	err := state.UpdateDeploymentAllocHealth(4, req)
	if err == nil || !strings.Contains(err.Error(), "not part of deployment") {
		t.Fatalf("expected error because the alloc isn't part of the deployment: %v", err)
	}
}

// Test that allocation health is properly set
func TestStateStore_UpsertDeploymentAllocHealth(t *testing.T) {
	state := testStateStore(t)

	// Insert a deployment
	d := mock.Deployment()
	if err := state.UpsertDeployment(1, d); err != nil {
		t.Fatalf("bad: %v", err)
	}

	// Insert two allocations
	a1 := mock.Alloc()
	a1.DeploymentID = d.ID
	a2 := mock.Alloc()
	a2.DeploymentID = d.ID
	if err := state.UpsertAllocs(2, []*structs.Allocation{a1, a2}); err != nil {
		t.Fatalf("bad: %v", err)
	}

	// Create a job to roll back to
	j := mock.Job()

	// Create an eval that should be upserted
	e := mock.Eval()

	// Create a status update for the deployment
	status, desc := structs.DeploymentStatusFailed, "foo"
	u := &structs.DeploymentStatusUpdate{
		DeploymentID:      d.ID,
		Status:            status,
		StatusDescription: desc,
	}

	// Set health against the deployment
	req := &structs.ApplyDeploymentAllocHealthRequest{
		DeploymentAllocHealthRequest: structs.DeploymentAllocHealthRequest{
			DeploymentID:           d.ID,
			HealthyAllocationIDs:   []string{a1.ID},
			UnhealthyAllocationIDs: []string{a2.ID},
		},
		Job:              j,
		Eval:             e,
		DeploymentUpdate: u,
	}
	err := state.UpdateDeploymentAllocHealth(3, req)
	if err != nil {
		t.Fatalf("bad: %v", err)
	}

	// Check that the status was updated properly
	ws := memdb.NewWatchSet()
	dout, err := state.DeploymentByID(ws, d.ID)
	if err != nil {
		t.Fatalf("bad: %v", err)
	}
	if dout.Status != status || dout.StatusDescription != desc {
		t.Fatalf("bad: %#v", dout)
	}

	// Check that the evaluation was created
	eout, _ := state.EvalByID(ws, e.ID)
	if err != nil {
		t.Fatalf("bad: %v", err)
	}
	if eout == nil {
		t.Fatalf("bad: %#v", eout)
	}

	// Check that the job was created
	jout, _ := state.JobByID(ws, j.ID)
	if err != nil {
		t.Fatalf("bad: %v", err)
	}
	if jout == nil {
		t.Fatalf("bad: %#v", jout)
	}

	// Check the status of the allocs
	out1, err := state.AllocByID(ws, a1.ID)
	if err != nil {
		t.Fatalf("err: %v", err)
	}
	out2, err := state.AllocByID(ws, a2.ID)
	if err != nil {
		t.Fatalf("err: %v", err)
	}

	if !out1.DeploymentStatus.IsHealthy() {
		t.Fatalf("bad: alloc %q not healthy", out1.ID)
	}
	if !out2.DeploymentStatus.IsUnhealthy() {
		t.Fatalf("bad: alloc %q not unhealthy", out2.ID)
	}
}

func TestStateStore_UpsertVaultAccessors(t *testing.T) {
	state := testStateStore(t)
	a := mock.VaultAccessor()
	a2 := mock.VaultAccessor()

	ws := memdb.NewWatchSet()
	if _, err := state.VaultAccessor(ws, a.Accessor); err != nil {
		t.Fatalf("err: %v", err)
	}

	if _, err := state.VaultAccessor(ws, a2.Accessor); err != nil {
		t.Fatalf("err: %v", err)
	}

	err := state.UpsertVaultAccessor(1000, []*structs.VaultAccessor{a, a2})
	if err != nil {
		t.Fatalf("err: %v", err)
	}

	if !watchFired(ws) {
		t.Fatalf("bad")
	}

	ws = memdb.NewWatchSet()
	out, err := state.VaultAccessor(ws, a.Accessor)
	if err != nil {
		t.Fatalf("err: %v", err)
	}

	if !reflect.DeepEqual(a, out) {
		t.Fatalf("bad: %#v %#v", a, out)
	}

	out, err = state.VaultAccessor(ws, a2.Accessor)
	if err != nil {
		t.Fatalf("err: %v", err)
	}

	if !reflect.DeepEqual(a2, out) {
		t.Fatalf("bad: %#v %#v", a2, out)
	}

	iter, err := state.VaultAccessors(ws)
	if err != nil {
		t.Fatalf("err: %v", err)
	}

	count := 0
	for {
		raw := iter.Next()
		if raw == nil {
			break
		}

		count++
		accessor := raw.(*structs.VaultAccessor)

		if !reflect.DeepEqual(accessor, a) && !reflect.DeepEqual(accessor, a2) {
			t.Fatalf("bad: %#v", accessor)
		}
	}

	if count != 2 {
		t.Fatalf("bad: %d", count)
	}

	index, err := state.Index("vault_accessors")
	if err != nil {
		t.Fatalf("err: %v", err)
	}
	if index != 1000 {
		t.Fatalf("bad: %d", index)
	}

	if watchFired(ws) {
		t.Fatalf("bad")
	}
}

func TestStateStore_DeleteVaultAccessors(t *testing.T) {
	state := testStateStore(t)
	a1 := mock.VaultAccessor()
	a2 := mock.VaultAccessor()
	accessors := []*structs.VaultAccessor{a1, a2}

	err := state.UpsertVaultAccessor(1000, accessors)
	if err != nil {
		t.Fatalf("err: %v", err)
	}

	ws := memdb.NewWatchSet()
	if _, err := state.VaultAccessor(ws, a1.Accessor); err != nil {
		t.Fatalf("err: %v", err)
	}

	err = state.DeleteVaultAccessors(1001, accessors)
	if err != nil {
		t.Fatalf("err: %v", err)
	}

	if !watchFired(ws) {
		t.Fatalf("bad")
	}

	ws = memdb.NewWatchSet()
	out, err := state.VaultAccessor(ws, a1.Accessor)
	if err != nil {
		t.Fatalf("err: %v", err)
	}
	if out != nil {
		t.Fatalf("bad: %#v %#v", a1, out)
	}
	out, err = state.VaultAccessor(ws, a2.Accessor)
	if err != nil {
		t.Fatalf("err: %v", err)
	}
	if out != nil {
		t.Fatalf("bad: %#v %#v", a2, out)
	}

	index, err := state.Index("vault_accessors")
	if err != nil {
		t.Fatalf("err: %v", err)
	}
	if index != 1001 {
		t.Fatalf("bad: %d", index)
	}

	if watchFired(ws) {
		t.Fatalf("bad")
	}
}

func TestStateStore_VaultAccessorsByAlloc(t *testing.T) {
	state := testStateStore(t)
	alloc := mock.Alloc()
	var accessors []*structs.VaultAccessor
	var expected []*structs.VaultAccessor

	for i := 0; i < 5; i++ {
		accessor := mock.VaultAccessor()
		accessor.AllocID = alloc.ID
		expected = append(expected, accessor)
		accessors = append(accessors, accessor)
	}

	for i := 0; i < 10; i++ {
		accessor := mock.VaultAccessor()
		accessors = append(accessors, accessor)
	}

	err := state.UpsertVaultAccessor(1000, accessors)
	if err != nil {
		t.Fatalf("err: %v", err)
	}

	ws := memdb.NewWatchSet()
	out, err := state.VaultAccessorsByAlloc(ws, alloc.ID)
	if err != nil {
		t.Fatalf("err: %v", err)
	}

	if len(expected) != len(out) {
		t.Fatalf("bad: %#v %#v", len(expected), len(out))
	}

	index, err := state.Index("vault_accessors")
	if err != nil {
		t.Fatalf("err: %v", err)
	}
	if index != 1000 {
		t.Fatalf("bad: %d", index)
	}

	if watchFired(ws) {
		t.Fatalf("bad")
	}
}

func TestStateStore_VaultAccessorsByNode(t *testing.T) {
	state := testStateStore(t)
	node := mock.Node()
	var accessors []*structs.VaultAccessor
	var expected []*structs.VaultAccessor

	for i := 0; i < 5; i++ {
		accessor := mock.VaultAccessor()
		accessor.NodeID = node.ID
		expected = append(expected, accessor)
		accessors = append(accessors, accessor)
	}

	for i := 0; i < 10; i++ {
		accessor := mock.VaultAccessor()
		accessors = append(accessors, accessor)
	}

	err := state.UpsertVaultAccessor(1000, accessors)
	if err != nil {
		t.Fatalf("err: %v", err)
	}

	ws := memdb.NewWatchSet()
	out, err := state.VaultAccessorsByNode(ws, node.ID)
	if err != nil {
		t.Fatalf("err: %v", err)
	}

	if len(expected) != len(out) {
		t.Fatalf("bad: %#v %#v", len(expected), len(out))
	}

	index, err := state.Index("vault_accessors")
	if err != nil {
		t.Fatalf("err: %v", err)
	}
	if index != 1000 {
		t.Fatalf("bad: %d", index)
	}

	if watchFired(ws) {
		t.Fatalf("bad")
	}
}

func TestStateStore_RestoreVaultAccessor(t *testing.T) {
	state := testStateStore(t)
	a := mock.VaultAccessor()

	restore, err := state.Restore()
	if err != nil {
		t.Fatalf("err: %v", err)
	}

	err = restore.VaultAccessorRestore(a)
	if err != nil {
		t.Fatalf("err: %v", err)
	}
	restore.Commit()

	ws := memdb.NewWatchSet()
	out, err := state.VaultAccessor(ws, a.Accessor)
	if err != nil {
		t.Fatalf("err: %v", err)
	}

	if !reflect.DeepEqual(out, a) {
		t.Fatalf("Bad: %#v %#v", out, a)
	}

	if watchFired(ws) {
		t.Fatalf("bad")
	}
}

func TestStateStore_UpsertACLPolicy(t *testing.T) {
	state := testStateStore(t)
	policy := mock.ACLPolicy()
	policy2 := mock.ACLPolicy()

	ws := memdb.NewWatchSet()
	if _, err := state.ACLPolicyByName(ws, policy.Name); err != nil {
		t.Fatalf("err: %v", err)
	}
	if _, err := state.ACLPolicyByName(ws, policy2.Name); err != nil {
		t.Fatalf("err: %v", err)
	}

	if err := state.UpsertACLPolicies(1000,
		[]*structs.ACLPolicy{policy, policy2}); err != nil {
		t.Fatalf("err: %v", err)
	}
	if !watchFired(ws) {
		t.Fatalf("bad")
	}

	ws = memdb.NewWatchSet()
	out, err := state.ACLPolicyByName(ws, policy.Name)
	assert.Equal(t, nil, err)
	assert.Equal(t, policy, out)

	out, err = state.ACLPolicyByName(ws, policy2.Name)
	assert.Equal(t, nil, err)
	assert.Equal(t, policy2, out)

	iter, err := state.ACLPolicies(ws)
	if err != nil {
		t.Fatalf("err: %v", err)
	}

	// Ensure we see both policies
	count := 0
	for {
		raw := iter.Next()
		if raw == nil {
			break
		}
		count++
	}
	if count != 2 {
		t.Fatalf("bad: %d", count)
	}

	index, err := state.Index("acl_policy")
	if err != nil {
		t.Fatalf("err: %v", err)
	}
	if index != 1000 {
		t.Fatalf("bad: %d", index)
	}

	if watchFired(ws) {
		t.Fatalf("bad")
	}
}

func TestStateStore_DeleteACLPolicy(t *testing.T) {
	state := testStateStore(t)
	policy := mock.ACLPolicy()
	policy2 := mock.ACLPolicy()

	// Create the policy
	if err := state.UpsertACLPolicies(1000,
		[]*structs.ACLPolicy{policy, policy2}); err != nil {
		t.Fatalf("err: %v", err)
	}

	// Create a watcher
	ws := memdb.NewWatchSet()
	if _, err := state.ACLPolicyByName(ws, policy.Name); err != nil {
		t.Fatalf("err: %v", err)
	}

	// Delete the policy
	if err := state.DeleteACLPolicies(1001,
		[]string{policy.Name, policy2.Name}); err != nil {
		t.Fatalf("err: %v", err)
	}

	// Ensure watching triggered
	if !watchFired(ws) {
		t.Fatalf("bad")
	}

	// Ensure we don't get the object back
	ws = memdb.NewWatchSet()
	out, err := state.ACLPolicyByName(ws, policy.Name)
	assert.Equal(t, nil, err)
	if out != nil {
		t.Fatalf("bad: %#v", out)
	}

	iter, err := state.ACLPolicies(ws)
	if err != nil {
		t.Fatalf("err: %v", err)
	}

	// Ensure we see both policies
	count := 0
	for {
		raw := iter.Next()
		if raw == nil {
			break
		}
		count++
	}
	if count != 0 {
		t.Fatalf("bad: %d", count)
	}

	index, err := state.Index("acl_policy")
	if err != nil {
		t.Fatalf("err: %v", err)
	}
	if index != 1001 {
		t.Fatalf("bad: %d", index)
	}

	if watchFired(ws) {
		t.Fatalf("bad")
	}
}

func TestStateStore_ACLPolicyByNamePrefix(t *testing.T) {
	state := testStateStore(t)
	names := []string{
		"foo",
		"bar",
		"foobar",
		"foozip",
		"zip",
	}

	// Create the policies
	var baseIndex uint64 = 1000
	for _, name := range names {
		p := mock.ACLPolicy()
		p.Name = name
		if err := state.UpsertACLPolicies(baseIndex, []*structs.ACLPolicy{p}); err != nil {
			t.Fatalf("err: %v", err)
		}
		baseIndex++
	}

	// Scan by prefix
	iter, err := state.ACLPolicyByNamePrefix(nil, "foo")
	if err != nil {
		t.Fatalf("err: %v", err)
	}

	// Ensure we see both policies
	count := 0
	out := []string{}
	for {
		raw := iter.Next()
		if raw == nil {
			break
		}
		count++
		out = append(out, raw.(*structs.ACLPolicy).Name)
	}
	if count != 3 {
		t.Fatalf("bad: %d %v", count, out)
	}
	sort.Strings(out)

	expect := []string{"foo", "foobar", "foozip"}
	assert.Equal(t, expect, out)
}

func TestStateStore_BootstrapACLTokens(t *testing.T) {
	state := testStateStore(t)
	tk1 := mock.ACLToken()
	tk2 := mock.ACLToken()

	ok, err := state.CanBootstrapACLToken()
	assert.Nil(t, err)
	assert.Equal(t, true, ok)

	if err := state.BootstrapACLTokens(1000, tk1); err != nil {
		t.Fatalf("err: %v", err)
	}

	out, err := state.ACLTokenByAccessorID(nil, tk1.AccessorID)
	assert.Equal(t, nil, err)
	assert.Equal(t, tk1, out)

	ok, err = state.CanBootstrapACLToken()
	assert.Nil(t, err)
	assert.Equal(t, false, ok)

	if err := state.BootstrapACLTokens(1001, tk2); err == nil {
		t.Fatalf("expected error")
	}

	iter, err := state.ACLTokens(nil)
	if err != nil {
		t.Fatalf("err: %v", err)
	}

	// Ensure we see both policies
	count := 0
	for {
		raw := iter.Next()
		if raw == nil {
			break
		}
		count++
	}
	if count != 1 {
		t.Fatalf("bad: %d", count)
	}

	index, err := state.Index("acl_token")
	if err != nil {
		t.Fatalf("err: %v", err)
	}
	if index != 1000 {
		t.Fatalf("bad: %d", index)
	}
	index, err = state.Index("acl_token_bootstrap")
	if err != nil {
		t.Fatalf("err: %v", err)
	}
	if index != 1000 {
		t.Fatalf("bad: %d", index)
	}
}

func TestStateStore_UpsertACLTokens(t *testing.T) {
	state := testStateStore(t)
	tk1 := mock.ACLToken()
	tk2 := mock.ACLToken()

	ws := memdb.NewWatchSet()
	if _, err := state.ACLTokenByAccessorID(ws, tk1.AccessorID); err != nil {
		t.Fatalf("err: %v", err)
	}
	if _, err := state.ACLTokenByAccessorID(ws, tk2.AccessorID); err != nil {
		t.Fatalf("err: %v", err)
	}

	if err := state.UpsertACLTokens(1000,
		[]*structs.ACLToken{tk1, tk2}); err != nil {
		t.Fatalf("err: %v", err)
	}
	if !watchFired(ws) {
		t.Fatalf("bad")
	}

	ws = memdb.NewWatchSet()
	out, err := state.ACLTokenByAccessorID(ws, tk1.AccessorID)
	assert.Equal(t, nil, err)
	assert.Equal(t, tk1, out)

	out, err = state.ACLTokenByAccessorID(ws, tk2.AccessorID)
	assert.Equal(t, nil, err)
	assert.Equal(t, tk2, out)

	out, err = state.ACLTokenBySecretID(ws, tk1.SecretID)
	assert.Equal(t, nil, err)
	assert.Equal(t, tk1, out)

	out, err = state.ACLTokenBySecretID(ws, tk2.SecretID)
	assert.Equal(t, nil, err)
	assert.Equal(t, tk2, out)

	iter, err := state.ACLTokens(ws)
	if err != nil {
		t.Fatalf("err: %v", err)
	}

	// Ensure we see both policies
	count := 0
	for {
		raw := iter.Next()
		if raw == nil {
			break
		}
		count++
	}
	if count != 2 {
		t.Fatalf("bad: %d", count)
	}

	index, err := state.Index("acl_token")
	if err != nil {
		t.Fatalf("err: %v", err)
	}
	if index != 1000 {
		t.Fatalf("bad: %d", index)
	}

	if watchFired(ws) {
		t.Fatalf("bad")
	}
}

func TestStateStore_DeleteACLTokens(t *testing.T) {
	state := testStateStore(t)
	tk1 := mock.ACLToken()
	tk2 := mock.ACLToken()

	// Create the tokens
	if err := state.UpsertACLTokens(1000,
		[]*structs.ACLToken{tk1, tk2}); err != nil {
		t.Fatalf("err: %v", err)
	}

	// Create a watcher
	ws := memdb.NewWatchSet()
	if _, err := state.ACLTokenByAccessorID(ws, tk1.AccessorID); err != nil {
		t.Fatalf("err: %v", err)
	}

	// Delete the token
	if err := state.DeleteACLTokens(1001,
		[]string{tk1.AccessorID, tk2.AccessorID}); err != nil {
		t.Fatalf("err: %v", err)
	}

	// Ensure watching triggered
	if !watchFired(ws) {
		t.Fatalf("bad")
	}

	// Ensure we don't get the object back
	ws = memdb.NewWatchSet()
	out, err := state.ACLTokenByAccessorID(ws, tk1.AccessorID)
	assert.Equal(t, nil, err)
	if out != nil {
		t.Fatalf("bad: %#v", out)
	}

	iter, err := state.ACLTokens(ws)
	if err != nil {
		t.Fatalf("err: %v", err)
	}

	// Ensure we see both policies
	count := 0
	for {
		raw := iter.Next()
		if raw == nil {
			break
		}
		count++
	}
	if count != 0 {
		t.Fatalf("bad: %d", count)
	}

	index, err := state.Index("acl_token")
	if err != nil {
		t.Fatalf("err: %v", err)
	}
	if index != 1001 {
		t.Fatalf("bad: %d", index)
	}

	if watchFired(ws) {
		t.Fatalf("bad")
	}
}

func TestStateStore_ACLTokenByAccessorIDPrefix(t *testing.T) {
	state := testStateStore(t)
	prefixes := []string{
		"aaaa",
		"aabb",
		"bbbb",
		"bbcc",
		"ffff",
	}

	// Create the tokens
	var baseIndex uint64 = 1000
	for _, prefix := range prefixes {
		tk := mock.ACLToken()
		tk.AccessorID = prefix + tk.AccessorID[4:]
		if err := state.UpsertACLTokens(baseIndex, []*structs.ACLToken{tk}); err != nil {
			t.Fatalf("err: %v", err)
		}
		baseIndex++
	}

	// Scan by prefix
	iter, err := state.ACLTokenByAccessorIDPrefix(nil, "aa")
	if err != nil {
		t.Fatalf("err: %v", err)
	}

	// Ensure we see both tokens
	count := 0
	out := []string{}
	for {
		raw := iter.Next()
		if raw == nil {
			break
		}
		count++
		out = append(out, raw.(*structs.ACLToken).AccessorID[:4])
	}
	if count != 2 {
		t.Fatalf("bad: %d %v", count, out)
	}
	sort.Strings(out)

	expect := []string{"aaaa", "aabb"}
	assert.Equal(t, expect, out)
}

<<<<<<< HEAD
func TestStateStore_UpsertSentinelPolicy(t *testing.T) {
	state := testStateStore(t)
	policy := mock.SentinelPolicy()
	policy2 := mock.SentinelPolicy()

	ws := memdb.NewWatchSet()
	if _, err := state.SentinelPolicyByName(ws, policy.Name); err != nil {
		t.Fatalf("err: %v", err)
	}
	if _, err := state.SentinelPolicyByName(ws, policy2.Name); err != nil {
		t.Fatalf("err: %v", err)
	}

	if err := state.UpsertSentinelPolicies(1000,
		[]*structs.SentinelPolicy{policy, policy2}); err != nil {
		t.Fatalf("err: %v", err)
	}
	if !watchFired(ws) {
		t.Fatalf("bad")
	}

	ws = memdb.NewWatchSet()
	out, err := state.SentinelPolicyByName(ws, policy.Name)
	assert.Equal(t, nil, err)
	assert.Equal(t, policy, out)

	out, err = state.SentinelPolicyByName(ws, policy2.Name)
	assert.Equal(t, nil, err)
	assert.Equal(t, policy2, out)

	iter, err := state.SentinelPolicies(ws)
	if err != nil {
		t.Fatalf("err: %v", err)
	}

	// Ensure we see both policies
	count := 0
	for {
		raw := iter.Next()
		if raw == nil {
			break
		}
		count++
	}
	if count != 2 {
		t.Fatalf("bad: %d", count)
	}

	iter, err = state.SentinelPoliciesByScope(ws, "submit-job")
	if err != nil {
		t.Fatalf("err: %v", err)
	}

	// Ensure we see both policies
	count = 0
	for {
		raw := iter.Next()
		if raw == nil {
			break
		}
		count++
	}
	if count != 2 {
		t.Fatalf("bad: %d", count)
	}

	index, err := state.Index("sentinel_policy")
	if err != nil {
		t.Fatalf("err: %v", err)
	}
	if index != 1000 {
		t.Fatalf("bad: %d", index)
	}

	if watchFired(ws) {
		t.Fatalf("bad")
	}
}

func TestStateStore_DeleteSentinelPolicy(t *testing.T) {
	state := testStateStore(t)
	policy := mock.SentinelPolicy()
	policy2 := mock.SentinelPolicy()

	// Create the policy
	if err := state.UpsertSentinelPolicies(1000,
		[]*structs.SentinelPolicy{policy, policy2}); err != nil {
		t.Fatalf("err: %v", err)
	}

	// Create a watcher
	ws := memdb.NewWatchSet()
	if _, err := state.SentinelPolicyByName(ws, policy.Name); err != nil {
		t.Fatalf("err: %v", err)
	}

	// Delete the policy
	if err := state.DeleteSentinelPolicies(1001,
		[]string{policy.Name, policy2.Name}); err != nil {
		t.Fatalf("err: %v", err)
	}

	// Ensure watching triggered
	if !watchFired(ws) {
		t.Fatalf("bad")
	}

	// Ensure we don't get the object back
	ws = memdb.NewWatchSet()
	out, err := state.SentinelPolicyByName(ws, policy.Name)
	assert.Equal(t, nil, err)
	if out != nil {
		t.Fatalf("bad: %#v", out)
	}

	iter, err := state.SentinelPolicies(ws)
	if err != nil {
		t.Fatalf("err: %v", err)
	}

	// Ensure we see both policies
	count := 0
	for {
		raw := iter.Next()
		if raw == nil {
			break
		}
		count++
	}
	if count != 0 {
		t.Fatalf("bad: %d", count)
	}

	index, err := state.Index("sentinel_policy")
	if err != nil {
		t.Fatalf("err: %v", err)
	}
	if index != 1001 {
		t.Fatalf("bad: %d", index)
	}

	if watchFired(ws) {
		t.Fatalf("bad")
	}
}

func TestStateStore_SentinelPolicyByNamePrefix(t *testing.T) {
	state := testStateStore(t)
	names := []string{
		"foo",
		"bar",
		"foobar",
		"foozip",
		"zip",
	}

	// Create the policies
	var baseIndex uint64 = 1000
	for _, name := range names {
		p := mock.SentinelPolicy()
		p.Name = name
		if err := state.UpsertSentinelPolicies(baseIndex, []*structs.SentinelPolicy{p}); err != nil {
			t.Fatalf("err: %v", err)
		}
		baseIndex++
	}

	// Scan by prefix
	iter, err := state.SentinelPolicyByNamePrefix(nil, "foo")
	if err != nil {
		t.Fatalf("err: %v", err)
	}

	// Ensure we see both policies
	count := 0
	out := []string{}
	for {
		raw := iter.Next()
		if raw == nil {
			break
		}
		count++
		out = append(out, raw.(*structs.SentinelPolicy).Name)
	}
	if count != 3 {
		t.Fatalf("bad: %d %v", count, out)
	}
	sort.Strings(out)

	expect := []string{"foo", "foobar", "foozip"}
	assert.Equal(t, expect, out)
}

func TestStateStore_RestoreSentinelPolicy(t *testing.T) {
	state := testStateStore(t)
	policy := mock.SentinelPolicy()

	restore, err := state.Restore()
	if err != nil {
		t.Fatalf("err: %v", err)
	}

	err = restore.SentinelPolicyRestore(policy)
	if err != nil {
		t.Fatalf("err: %v", err)
	}
	restore.Commit()

	ws := memdb.NewWatchSet()
	out, err := state.SentinelPolicyByName(ws, policy.Name)
	if err != nil {
		t.Fatalf("err: %v", err)
	}
	assert.Equal(t, policy, out)
}

=======
>>>>>>> 1dc79e07
func TestStateStore_RestoreACLPolicy(t *testing.T) {
	state := testStateStore(t)
	policy := mock.ACLPolicy()

	restore, err := state.Restore()
	if err != nil {
		t.Fatalf("err: %v", err)
	}

	err = restore.ACLPolicyRestore(policy)
	if err != nil {
		t.Fatalf("err: %v", err)
	}
	restore.Commit()

	ws := memdb.NewWatchSet()
	out, err := state.ACLPolicyByName(ws, policy.Name)
	if err != nil {
		t.Fatalf("err: %v", err)
	}
	assert.Equal(t, policy, out)
}

func TestStateStore_ACLTokensByGlobal(t *testing.T) {
	state := testStateStore(t)
	tk1 := mock.ACLToken()
	tk2 := mock.ACLToken()
	tk3 := mock.ACLToken()
	tk4 := mock.ACLToken()
	tk3.Global = true

	if err := state.UpsertACLTokens(1000,
		[]*structs.ACLToken{tk1, tk2, tk3, tk4}); err != nil {
		t.Fatalf("err: %v", err)
	}

	iter, err := state.ACLTokensByGlobal(nil, true)
	if err != nil {
		t.Fatalf("err: %v", err)
	}

	// Ensure we see the one global policies
	count := 0
	for {
		raw := iter.Next()
		if raw == nil {
			break
		}
		count++
	}
	if count != 1 {
		t.Fatalf("bad: %d", count)
	}
}

func TestStateStore_RestoreACLToken(t *testing.T) {
	state := testStateStore(t)
	token := mock.ACLToken()

	restore, err := state.Restore()
	if err != nil {
		t.Fatalf("err: %v", err)
	}

	err = restore.ACLTokenRestore(token)
	if err != nil {
		t.Fatalf("err: %v", err)
	}
	restore.Commit()

	ws := memdb.NewWatchSet()
	out, err := state.ACLTokenByAccessorID(ws, token.AccessorID)
	if err != nil {
		t.Fatalf("err: %v", err)
	}
	assert.Equal(t, token, out)
}

func TestStateStore_Abandon(t *testing.T) {
	s := testStateStore(t)
	abandonCh := s.AbandonCh()
	s.Abandon()
	select {
	case <-abandonCh:
	default:
		t.Fatalf("bad")
	}
}

// watchFired is a helper for unit tests that returns if the given watch set
// fired (it doesn't care which watch actually fired). This uses a fixed
// timeout since we already expect the event happened before calling this and
// just need to distinguish a fire from a timeout. We do need a little time to
// allow the watch to set up any goroutines, though.
func watchFired(ws memdb.WatchSet) bool {
	timedOut := ws.Watch(time.After(50 * time.Millisecond))
	return !timedOut
}

// NodeIDSort is used to sort nodes by ID
type NodeIDSort []*structs.Node

func (n NodeIDSort) Len() int {
	return len(n)
}

func (n NodeIDSort) Less(i, j int) bool {
	return n[i].ID < n[j].ID
}

func (n NodeIDSort) Swap(i, j int) {
	n[i], n[j] = n[j], n[i]
}

// JobIDis used to sort jobs by id
type JobIDSort []*structs.Job

func (n JobIDSort) Len() int {
	return len(n)
}

func (n JobIDSort) Less(i, j int) bool {
	return n[i].ID < n[j].ID
}

func (n JobIDSort) Swap(i, j int) {
	n[i], n[j] = n[j], n[i]
}

// EvalIDis used to sort evals by id
type EvalIDSort []*structs.Evaluation

func (n EvalIDSort) Len() int {
	return len(n)
}

func (n EvalIDSort) Less(i, j int) bool {
	return n[i].ID < n[j].ID
}

func (n EvalIDSort) Swap(i, j int) {
	n[i], n[j] = n[j], n[i]
}

// AllocIDsort used to sort allocations by id
type AllocIDSort []*structs.Allocation

func (n AllocIDSort) Len() int {
	return len(n)
}

func (n AllocIDSort) Less(i, j int) bool {
	return n[i].ID < n[j].ID
}

func (n AllocIDSort) Swap(i, j int) {
	n[i], n[j] = n[j], n[i]
}<|MERGE_RESOLUTION|>--- conflicted
+++ resolved
@@ -6242,7 +6242,6 @@
 	assert.Equal(t, expect, out)
 }
 
-<<<<<<< HEAD
 func TestStateStore_UpsertSentinelPolicy(t *testing.T) {
 	state := testStateStore(t)
 	policy := mock.SentinelPolicy()
@@ -6459,8 +6458,6 @@
 	assert.Equal(t, policy, out)
 }
 
-=======
->>>>>>> 1dc79e07
 func TestStateStore_RestoreACLPolicy(t *testing.T) {
 	state := testStateStore(t)
 	policy := mock.ACLPolicy()
